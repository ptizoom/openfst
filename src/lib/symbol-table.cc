// See www.openfst.org for extensive documentation on this weighted
// finite-state transducer library.
//
// Classes to provide symbol-to-integer and integer-to-symbol mappings.

#include <fst/symbol-table.h>

#include <fst/flags.h>
#include <fst/log.h>

#include <fstream>
#include <fst/util.h>

DEFINE_bool(fst_compat_symbols, true,
            "Require symbol tables to match when appropriate");
DEFINE_string(fst_field_separator, "\t ",
              "Set of characters used as a separator between printed fields");

namespace fst {

// Maximum line length in textual symbols file.
static constexpr int kLineLen = 8096;

// Identifies stream data as a symbol table (and its endianity).
static constexpr int32 kSymbolTableMagicNumber = 2125658996;

SymbolTableTextOptions::SymbolTableTextOptions(bool allow_negative_labels)
    : allow_negative_labels(allow_negative_labels),
      fst_field_separator(FLAGS_fst_field_separator) {}

namespace internal {

SymbolTableImpl *SymbolTableImpl::ReadText(std::istream &strm,
                                           const string &filename,
                                           const SymbolTableTextOptions &opts) {
  std::unique_ptr<SymbolTableImpl> impl(new SymbolTableImpl(filename));
  size_t nline = 0;
  char line[kLineLen];
  while (!strm.getline(line, kLineLen).fail()) {
    ++nline;
    std::vector<char *> col;
    auto separator = opts.fst_field_separator + "\n";
    SplitString(line, separator.c_str(), &col, true);
    if (col.empty()) continue;  // Empty line.
    if (col.size() != 2) {
      LOG(ERROR) << "SymbolTable::ReadText: Bad number of columns ("
                 << col.size() << "), "
                 << "file = " << filename << ", line = " << nline << ":<"
                 << line << ">";
      return nullptr;
    }
    const char *symbol = col[0];
    const char *value = col[1];
    char *p;
    const auto key = strtoll(value, &p, 10);
    if (p < value + strlen(value) || (!opts.allow_negative_labels && key < 0) ||
        key == kNoSymbol) {
      LOG(ERROR) << "SymbolTable::ReadText: Bad non-negative integer \""
                 << value << "\", "
                 << "file = " << filename << ", line = " << nline;
      return nullptr;
    }
    impl->AddSymbol(symbol, key);
  }
  return impl.release();
}

void SymbolTableImpl::MaybeRecomputeCheckSum() const {
  {
    ReaderMutexLock check_sum_lock(&check_sum_mutex_);
    if (check_sum_finalized_) return;
  }
  // We'll acquire an exclusive lock to recompute the checksums.
  MutexLock check_sum_lock(&check_sum_mutex_);
  if (check_sum_finalized_) {  // Another thread (coming in around the same time
    return;                    // might have done it already). So we recheck.
  }
  // Calculates the original label-agnostic checksum.
  CheckSummer check_sum;
  for (size_t i = 0; i < symbols_.size(); ++i) {
    const auto &symbol = symbols_.GetSymbol(i);
    check_sum.Update(symbol.data(), symbol.size());
    check_sum.Update("", 1);
  }
  check_sum_string_ = check_sum.Digest();
  // Calculates the safer, label-dependent checksum.
  CheckSummer labeled_check_sum;
  for (size_t i = 0; i < dense_key_limit_; ++i) {
    std::ostringstream line;
    line << symbols_.GetSymbol(i) << '\t' << i;
    labeled_check_sum.Update(line.str().data(), line.str().size());
  }
  using citer = map<size_t, size_t>::const_iterator;
  for (citer it = key_map_.begin(); it != key_map_.end(); ++it) {
    // TODO(tombagby, 2013-11-22) This line maintains a bug that ignores
    // negative labels in the checksum that too many tests rely on.
    if (it->first < dense_key_limit_) continue;
    std::ostringstream line;
    line << symbols_.GetSymbol(it->second) << '\t' << it->first;
    labeled_check_sum.Update(line.str().data(), line.str().size());
  }
  labeled_check_sum_string_ = labeled_check_sum.Digest();
  check_sum_finalized_ = true;
}

<<<<<<< HEAD
size_t SymbolTableImpl::AddSymbol(const string &symbol, size_t key) {
  if (key == kNoSymbol) return key;
  const std::pair<size_t, bool> &insert_key = symbols_.InsertOrFind(symbol);
=======
int64 SymbolTableImpl::AddSymbol(const string &symbol, int64 key) {
  if (key == kNoSymbol) return key;
  const std::pair<int64, bool> &insert_key = symbols_.InsertOrFind(symbol);
>>>>>>> fe6ba70c
  if (!insert_key.second) {
    auto key_already = GetNthKey(insert_key.first);
    if (key_already == key) return key;
    VLOG(1) << "SymbolTable::AddSymbol: symbol = " << symbol
            << " already in symbol_map_ with key = " << key_already
            << " but supplied new key = " << key << " (ignoring new key)";
    return key_already;
  }
  if (key == (symbols_.size() - 1) && key == dense_key_limit_) {
    ++dense_key_limit_;
  } else {
    idx_key_.push_back(key);
    key_map_[key] = symbols_.size() - 1;
  }
  if (key >= available_key_) available_key_ = key + 1;
  check_sum_finalized_ = false;
  return key;
}

// TODO(rybach): Consider a more efficient implementation which re-uses holes in
// the dense-key range or re-arranges the dense-key range from time to time.
void SymbolTableImpl::RemoveSymbol(const size_t key) {
  auto idx = key;
  if (key < 0 || key >= dense_key_limit_) {
    auto iter = key_map_.find(key);
    if (iter == key_map_.end()) return;
    idx = iter->second;
    key_map_.erase(iter);
  }
  if (idx < 0 || idx >= symbols_.size()) return;
  symbols_.RemoveSymbol(idx);
  // Removed one symbol, all indexes > idx are shifted by -1.
  for (auto &k : key_map_) {
    if (k.second > idx) --k.second;
  }
  if (key >= 0 && key < dense_key_limit_) {
    // Removal puts a hole in the dense key range. Adjusts range to [0, key).
    const auto new_dense_key_limit = key;
    for (size_t i = key + 1; i < dense_key_limit_; ++i) {
      key_map_[i] = i - 1;
    }
    // Moves existing values in idx_key to new place.
    idx_key_.resize(symbols_.size() - new_dense_key_limit);
    for (size_t i = symbols_.size(); i >= dense_key_limit_; --i) {
      idx_key_[i - new_dense_key_limit - 1] = idx_key_[i - dense_key_limit_];
    }
    // Adds indexes for previously dense keys.
    for (size_t i = new_dense_key_limit; i < dense_key_limit_ - 1; ++i) {
      idx_key_[i - new_dense_key_limit] = i + 1;
    }
    dense_key_limit_ = new_dense_key_limit;
  } else {
    // Remove entry for removed index in idx_key.
    for (size_t i = idx - dense_key_limit_; i < idx_key_.size() - 1; ++i) {
      idx_key_[i] = idx_key_[i + 1];
    }
    idx_key_.pop_back();
  }
  if (key == available_key_ - 1) available_key_ = key;
}

SymbolTableImpl *SymbolTableImpl::Read(std::istream &strm,
                                       const SymbolTableReadOptions &opts) {
  int32 magic_number = 0;
  ReadType(strm, &magic_number);
  if (strm.fail()) {
    LOG(ERROR) << "SymbolTable::Read: Read failed";
    return nullptr;
  }
  string name;
  ReadType(strm, &name);
  std::unique_ptr<SymbolTableImpl> impl(new SymbolTableImpl(name));
  ReadType(strm, &impl->available_key_);
  size_t size;
  ReadType(strm, &size);
  if (strm.fail()) {
    LOG(ERROR) << "SymbolTable::Read: Read failed";
    return nullptr;
  }
  string symbol;
  size_t key;
  impl->check_sum_finalized_ = false;
  for (size_t i = 0; i < size; ++i) {
    ReadType(strm, &symbol);
    ReadType(strm, &key);
    if (strm.fail()) {
      LOG(ERROR) << "SymbolTable::Read: Read failed";
      return nullptr;
    }
    impl->AddSymbol(symbol, key);
  }
  return impl.release();
}

bool SymbolTableImpl::Write(std::ostream &strm) const {
  WriteType(strm, kSymbolTableMagicNumber);
  WriteType(strm, name_);
  WriteType(strm, available_key_);
  size_t size = symbols_.size();
  WriteType(strm, size);
  for (size_t i = 0; i < size; ++i) {
    auto key = (i < dense_key_limit_) ? i : idx_key_[i - dense_key_limit_];
    WriteType(strm, symbols_.GetSymbol(i));
    WriteType(strm, key);
  }
  strm.flush();
  if (strm.fail()) {
    LOG(ERROR) << "SymbolTable::Write: Write failed";
    return false;
  }
  return true;
}

}  // namespace internal

<<<<<<< HEAD
constexpr size_t SymbolTable::kNoSymbol;

=======
>>>>>>> fe6ba70c
void SymbolTable::AddTable(const SymbolTable &table) {
  MutateCheck();
  for (SymbolTableIterator iter(table); !iter.Done(); iter.Next()) {
    impl_->AddSymbol(iter.Symbol());
  }
}

bool SymbolTable::WriteText(std::ostream &strm,
                            const SymbolTableTextOptions &opts) const {
  if (opts.fst_field_separator.empty()) {
    LOG(ERROR) << "Missing required field separator";
    return false;
  }
  bool once_only = false;
  for (SymbolTableIterator iter(*this); !iter.Done(); iter.Next()) {
    std::ostringstream line;
    if (iter.Value() < 0 && !opts.allow_negative_labels && !once_only) {
      LOG(WARNING) << "Negative symbol table entry when not allowed";
      once_only = true;
    }
    line << iter.Symbol() << opts.fst_field_separator[0] << iter.Value()
         << '\n';
    strm.write(line.str().data(), line.str().length());
  }
  return true;
}

namespace internal {

DenseSymbolMap::DenseSymbolMap()
    : empty_(-1), buckets_(1 << 4), hash_mask_(buckets_.size() - 1) {
  std::uninitialized_fill(buckets_.begin(), buckets_.end(), empty_);
}

DenseSymbolMap::DenseSymbolMap(const DenseSymbolMap &x)
    : empty_(-1),
      symbols_(x.symbols_.size()),
      buckets_(x.buckets_),
      hash_mask_(x.hash_mask_) {
  for (size_t i = 0; i < symbols_.size(); ++i) {
    const auto sz = strlen(x.symbols_[i]) + 1;
    auto *cpy = new char[sz];
    memcpy(cpy, x.symbols_[i], sz);
    symbols_[i] = cpy;
  }
}

DenseSymbolMap::~DenseSymbolMap() {
  for (size_t i = 0; i < symbols_.size(); ++i) {
    delete[] symbols_[i];
  }
}

std::pair<size_t, bool> DenseSymbolMap::InsertOrFind(const string &key) {
  static constexpr float kMaxOccupancyRatio = 0.75;  // Grows when 75% full.
  if (symbols_.size() >= kMaxOccupancyRatio * buckets_.size()) {
    Rehash(buckets_.size() * 2);
  }
  size_t idx = str_hash_(key) & hash_mask_;
  while (buckets_[idx] != empty_) {
    const auto stored_value = buckets_[idx];
    if (!strcmp(symbols_[stored_value], key.c_str())) {
      return {stored_value, false};
    }
    idx = (idx + 1) & hash_mask_;
  }
  auto next = symbols_.size();
  buckets_[idx] = next;
  symbols_.push_back(NewSymbol(key));
  return {next, true};
}

size_t DenseSymbolMap::Find(const string &key) const {
  size_t idx = str_hash_(key) & hash_mask_;
  while (buckets_[idx] != empty_) {
    const auto stored_value = buckets_[idx];
    if (!strcmp(symbols_[stored_value], key.c_str())) {
      return stored_value;
    }
    idx = (idx + 1) & hash_mask_;
  }
  return buckets_[idx];
}

void DenseSymbolMap::Rehash(size_t num_buckets) {
  buckets_.resize(num_buckets);
  hash_mask_ = buckets_.size() - 1;
  std::uninitialized_fill(buckets_.begin(), buckets_.end(), empty_);
  for (size_t i = 0; i < symbols_.size(); ++i) {
    size_t idx = str_hash_(string(symbols_[i])) & hash_mask_;
    while (buckets_[idx] != empty_) {
      idx = (idx + 1) & hash_mask_;
    }
    buckets_[idx] = i;
  }
}

const char *DenseSymbolMap::NewSymbol(const string &sym) {
  auto num = sym.size() + 1;
  auto newstr = new char[num];
  memcpy(newstr, sym.c_str(), num);
  return newstr;
}

void DenseSymbolMap::RemoveSymbol(size_t idx) {
  delete[] symbols_[idx];
  symbols_.erase(symbols_.begin() + idx);
  Rehash(buckets_.size());
}

}  // namespace internal

bool CompatSymbols(const SymbolTable *syms1, const SymbolTable *syms2,
                   bool warning) {
  // Flag can explicitly override this check.
  if (!FLAGS_fst_compat_symbols) return true;
  if (syms1 && syms2 &&
      (syms1->LabeledCheckSum() != syms2->LabeledCheckSum())) {
    if (warning) {
      LOG(WARNING) << "CompatSymbols: Symbol table checksums do not match. "
                   << "Table sizes are " << syms1->NumSymbols() << " and "
                   << syms2->NumSymbols();
    }
    return false;
  } else {
    return true;
  }
}

void SymbolTableToString(const SymbolTable *table, string *result) {
  std::ostringstream ostrm;
  table->Write(ostrm);
  *result = ostrm.str();
}

SymbolTable *StringToSymbolTable(const string &str) {
  std::istringstream istrm(str);
  return SymbolTable::Read(istrm, SymbolTableReadOptions());
}
}  // namespace fst<|MERGE_RESOLUTION|>--- conflicted
+++ resolved
@@ -103,15 +103,9 @@
   check_sum_finalized_ = true;
 }
 
-<<<<<<< HEAD
 size_t SymbolTableImpl::AddSymbol(const string &symbol, size_t key) {
   if (key == kNoSymbol) return key;
   const std::pair<size_t, bool> &insert_key = symbols_.InsertOrFind(symbol);
-=======
-int64 SymbolTableImpl::AddSymbol(const string &symbol, int64 key) {
-  if (key == kNoSymbol) return key;
-  const std::pair<int64, bool> &insert_key = symbols_.InsertOrFind(symbol);
->>>>>>> fe6ba70c
   if (!insert_key.second) {
     auto key_already = GetNthKey(insert_key.first);
     if (key_already == key) return key;
@@ -227,11 +221,8 @@
 
 }  // namespace internal
 
-<<<<<<< HEAD
-constexpr size_t SymbolTable::kNoSymbol;
-
-=======
->>>>>>> fe6ba70c
+//PTZ191107 constexpr size_t SymbolTable::kNoSymbol;
+
 void SymbolTable::AddTable(const SymbolTable &table) {
   MutateCheck();
   for (SymbolTableIterator iter(table); !iter.Done(); iter.Next()) {
