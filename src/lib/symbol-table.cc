--- conflicted
+++ resolved
@@ -122,13 +122,8 @@
 SymbolTableImpl *SymbolTableImpl::ReadText(std::istream &strm,
                                            const std::string &source,
                                            const SymbolTableTextOptions &opts) {
-<<<<<<< HEAD
-  std::unique_ptr<SymbolTableImpl> impl(new SymbolTableImpl(filename));
-  size_t nline = 0;
-=======
   std::unique_ptr<SymbolTableImpl> impl(new SymbolTableImpl(source));
   int64 nline = 0;
->>>>>>> 9d69836d
   char line[kLineLen];
   while (!strm.getline(line, kLineLen).fail()) {
     ++nline;
@@ -180,12 +175,12 @@
   check_sum_string_ = check_sum.Digest();
   // Calculates the safer, label-dependent checksum.
   CheckSummer labeled_check_sum;
-  for (size_t i = 0; i < dense_key_limit_; ++i) {
+  for (int64 i = 0; i < dense_key_limit_; ++i) {
     std::ostringstream line;
     line << symbols_.GetSymbol(i) << '\t' << i;
     labeled_check_sum.Update(line.str().data(), line.str().size());
   }
-  using citer = map<size_t, size_t>::const_iterator;
+  using citer = std::map<int64, int64>::const_iterator;
   for (citer it = key_map_.begin(); it != key_map_.end(); ++it) {
     // TODO(tombagby, 2013-11-22) This line maintains a bug that ignores
     // negative labels in the checksum that too many tests rely on.
@@ -198,9 +193,6 @@
   check_sum_finalized_ = true;
 }
 
-<<<<<<< HEAD
-size_t SymbolTableImpl::AddSymbol(const string &symbol, size_t key) {
-=======
 std::string SymbolTableImpl::Find(int64 key) const {
   int64 idx = key;
   if (key < 0 || key >= dense_key_limit_) {
@@ -213,7 +205,6 @@
 }
 
 int64 SymbolTableImpl::AddSymbol(SymbolType symbol, int64 key) {
->>>>>>> 9d69836d
   if (key == kNoSymbol) return key;
   const auto insert_key = symbols_.InsertOrFind(symbol);
   if (!insert_key.second) {
@@ -224,7 +215,7 @@
             << " but supplied new key = " << key << " (ignoring new key)";
     return key_already;
   }
-  if (key + 1 == static_cast<size_t>(symbols_.Size()) &&
+  if (key + 1 == static_cast<int64>(symbols_.Size()) &&
       key == dense_key_limit_) {
     ++dense_key_limit_;
   } else {
@@ -238,7 +229,7 @@
 
 // TODO(rybach): Consider a more efficient implementation which re-uses holes in
 // the dense-key range or re-arranges the dense-key range from time to time.
-void SymbolTableImpl::RemoveSymbol(const size_t key) {
+void SymbolTableImpl::RemoveSymbol(const int64 key) {
   auto idx = key;
   if (key < 0 || key >= dense_key_limit_) {
     auto iter = key_map_.find(key);
@@ -246,7 +237,7 @@
     idx = iter->second;
     key_map_.erase(iter);
   }
-  if (idx < 0 || idx >= static_cast<size_t>(symbols_.Size())) return;
+  if (idx < 0 || idx >= static_cast<int64>(symbols_.Size())) return;
   symbols_.RemoveSymbol(idx);
   // Removed one symbol, all indexes > idx are shifted by -1.
   for (auto &k : key_map_) {
@@ -255,16 +246,16 @@
   if (key >= 0 && key < dense_key_limit_) {
     // Removal puts a hole in the dense key range. Adjusts range to [0, key).
     const auto new_dense_key_limit = key;
-    for (size_t i = key + 1; i < dense_key_limit_; ++i) {
+    for (int64 i = key + 1; i < dense_key_limit_; ++i) {
       key_map_[i] = i - 1;
     }
     // Moves existing values in idx_key to new place.
     idx_key_.resize(symbols_.Size() - new_dense_key_limit);
-    for (size_t i = symbols_.Size(); i >= dense_key_limit_; --i) {
+    for (int64 i = symbols_.Size(); i >= dense_key_limit_; --i) {
       idx_key_[i - new_dense_key_limit - 1] = idx_key_[i - dense_key_limit_];
     }
     // Adds indexes for previously dense keys.
-    for (size_t i = new_dense_key_limit; i < dense_key_limit_ - 1; ++i) {
+    for (int64 i = new_dense_key_limit; i < dense_key_limit_ - 1; ++i) {
       idx_key_[i - new_dense_key_limit] = i + 1;
     }
     dense_key_limit_ = new_dense_key_limit;
@@ -290,21 +281,16 @@
   ReadType(strm, &name);
   std::unique_ptr<SymbolTableImpl> impl(new SymbolTableImpl(name));
   ReadType(strm, &impl->available_key_);
-  size_t size;
+  int64 size;
   ReadType(strm, &size);
   if (strm.fail()) {
     LOG(ERROR) << "SymbolTable::Read: Read failed";
     return nullptr;
   }
-<<<<<<< HEAD
-  string symbol;
-  size_t key;
-=======
   std::string symbol;
   int64 key;
->>>>>>> 9d69836d
   impl->check_sum_finalized_ = false;
-  for (size_t i = 0; i < size; ++i) {
+  for (int64 i = 0; i < size; ++i) {
     ReadType(strm, &symbol);
     ReadType(strm, &key);
     if (strm.fail()) {
@@ -321,14 +307,9 @@
   WriteType(strm, kSymbolTableMagicNumber);
   WriteType(strm, name_);
   WriteType(strm, available_key_);
-  const size_t size = symbols_.Size();
+  const int64 size = symbols_.Size();
   WriteType(strm, size);
-<<<<<<< HEAD
-  for (size_t i = 0; i < size; ++i) {
-    auto key = (i < dense_key_limit_) ? i : idx_key_[i - dense_key_limit_];
-=======
   for (int64 i = 0; i < dense_key_limit_; ++i) {
->>>>>>> 9d69836d
     WriteType(strm, symbols_.GetSymbol(i));
     WriteType(strm, i);
   }
