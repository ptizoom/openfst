--- conflicted
+++ resolved
@@ -147,11 +147,7 @@
     line << symbols_.GetSymbol(i) << '\t' << i;
     labeled_check_sum.Update(line.str().data(), line.str().size());
   }
-<<<<<<< HEAD
   using citer = map<size_t, size_t>::const_iterator;
-=======
-  using citer = std::map<int64, int64>::const_iterator;
->>>>>>> 0ff1a7b5
   for (citer it = key_map_.begin(); it != key_map_.end(); ++it) {
     // TODO(tombagby, 2013-11-22) This line maintains a bug that ignores
     // negative labels in the checksum that too many tests rely on.
@@ -166,11 +162,7 @@
 
 size_t SymbolTableImpl::AddSymbol(const string &symbol, size_t key) {
   if (key == kNoSymbol) return key;
-<<<<<<< HEAD
-  const std::pair<size_t, bool> &insert_key = symbols_.InsertOrFind(symbol);
-=======
   const auto insert_key = symbols_.InsertOrFind(symbol);
->>>>>>> 0ff1a7b5
   if (!insert_key.second) {
     const auto key_already = GetNthKey(insert_key.first);
     if (key_already == key) return key;
@@ -179,7 +171,7 @@
             << " but supplied new key = " << key << " (ignoring new key)";
     return key_already;
   }
-  if (key + 1 == static_cast<int64>(symbols_.Size()) &&
+  if (key + 1 == static_cast<size_t>(symbols_.Size()) &&
       key == dense_key_limit_) {
     ++dense_key_limit_;
   } else {
@@ -201,7 +193,7 @@
     idx = iter->second;
     key_map_.erase(iter);
   }
-  if (idx < 0 || idx >= static_cast<int64>(symbols_.Size())) return;
+  if (idx < 0 || idx >= static_cast<size_t>(symbols_.Size())) return;
   symbols_.RemoveSymbol(idx);
   // Removed one symbol, all indexes > idx are shifted by -1.
   for (auto &k : key_map_) {
@@ -214,13 +206,8 @@
       key_map_[i] = i - 1;
     }
     // Moves existing values in idx_key to new place.
-<<<<<<< HEAD
-    idx_key_.resize(symbols_.size() - new_dense_key_limit);
-    for (size_t i = symbols_.size(); i >= dense_key_limit_; --i) {
-=======
     idx_key_.resize(symbols_.Size() - new_dense_key_limit);
-    for (int64 i = symbols_.Size(); i >= dense_key_limit_; --i) {
->>>>>>> 0ff1a7b5
+    for (size_t i = symbols_.Size(); i >= dense_key_limit_; --i) {
       idx_key_[i - new_dense_key_limit - 1] = idx_key_[i - dense_key_limit_];
     }
     // Adds indexes for previously dense keys.
@@ -230,11 +217,7 @@
     dense_key_limit_ = new_dense_key_limit;
   } else {
     // Remove entry for removed index in idx_key.
-<<<<<<< HEAD
-    for (size_t i = idx - dense_key_limit_; i < idx_key_.size() - 1; ++i) {
-=======
     for (size_t i = idx - dense_key_limit_; i + 1 < idx_key_.size(); ++i) {
->>>>>>> 0ff1a7b5
       idx_key_[i] = idx_key_[i + 1];
     }
     idx_key_.pop_back();
@@ -279,11 +262,7 @@
   WriteType(strm, kSymbolTableMagicNumber);
   WriteType(strm, name_);
   WriteType(strm, available_key_);
-<<<<<<< HEAD
-  size_t size = symbols_.size();
-=======
-  const int64 size = symbols_.Size();
->>>>>>> 0ff1a7b5
+  const size_t size = symbols_.Size();
   WriteType(strm, size);
   for (size_t i = 0; i < size; ++i) {
     auto key = (i < dense_key_limit_) ? i : idx_key_[i - dense_key_limit_];
@@ -327,94 +306,6 @@
   return true;
 }
 
-<<<<<<< HEAD
-namespace internal {
-
-DenseSymbolMap::DenseSymbolMap()
-    : empty_(-1), buckets_(1 << 4), hash_mask_(buckets_.size() - 1) {
-  std::uninitialized_fill(buckets_.begin(), buckets_.end(), empty_);
-}
-
-DenseSymbolMap::DenseSymbolMap(const DenseSymbolMap &x)
-    : empty_(-1),
-      symbols_(x.symbols_.size()),
-      buckets_(x.buckets_),
-      hash_mask_(x.hash_mask_) {
-  for (size_t i = 0; i < symbols_.size(); ++i) {
-    const auto sz = strlen(x.symbols_[i]) + 1;
-    auto *cpy = new char[sz];
-    memcpy(cpy, x.symbols_[i], sz);
-    symbols_[i] = cpy;
-  }
-}
-
-DenseSymbolMap::~DenseSymbolMap() {
-  for (size_t i = 0; i < symbols_.size(); ++i) {
-    delete[] symbols_[i];
-  }
-}
-
-std::pair<size_t, bool> DenseSymbolMap::InsertOrFind(const string &key) {
-  static constexpr float kMaxOccupancyRatio = 0.75;  // Grows when 75% full.
-  if (symbols_.size() >= kMaxOccupancyRatio * buckets_.size()) {
-    Rehash(buckets_.size() * 2);
-  }
-  size_t idx = str_hash_(key) & hash_mask_;
-  while (buckets_[idx] != empty_) {
-    const auto stored_value = buckets_[idx];
-    if (!strcmp(symbols_[stored_value], key.c_str())) {
-      return {stored_value, false};
-    }
-    idx = (idx + 1) & hash_mask_;
-  }
-  auto next = symbols_.size();
-  buckets_[idx] = next;
-  symbols_.push_back(NewSymbol(key));
-  return {next, true};
-}
-
-size_t DenseSymbolMap::Find(const string &key) const {
-  size_t idx = str_hash_(key) & hash_mask_;
-  while (buckets_[idx] != empty_) {
-    const auto stored_value = buckets_[idx];
-    if (!strcmp(symbols_[stored_value], key.c_str())) {
-      return stored_value;
-    }
-    idx = (idx + 1) & hash_mask_;
-  }
-  return buckets_[idx];
-}
-
-void DenseSymbolMap::Rehash(size_t num_buckets) {
-  buckets_.resize(num_buckets);
-  hash_mask_ = buckets_.size() - 1;
-  std::uninitialized_fill(buckets_.begin(), buckets_.end(), empty_);
-  for (size_t i = 0; i < symbols_.size(); ++i) {
-    size_t idx = str_hash_(string(symbols_[i])) & hash_mask_;
-    while (buckets_[idx] != empty_) {
-      idx = (idx + 1) & hash_mask_;
-    }
-    buckets_[idx] = i;
-  }
-}
-
-const char *DenseSymbolMap::NewSymbol(const string &sym) {
-  auto num = sym.size() + 1;
-  auto newstr = new char[num];
-  memcpy(newstr, sym.c_str(), num);
-  return newstr;
-}
-
-void DenseSymbolMap::RemoveSymbol(size_t idx) {
-  delete[] symbols_[idx];
-  symbols_.erase(symbols_.begin() + idx);
-  Rehash(buckets_.size());
-}
-
-}  // namespace internal
-
-=======
->>>>>>> 0ff1a7b5
 bool CompatSymbols(const SymbolTable *syms1, const SymbolTable *syms2,
                    bool warning) {
   // Flag can explicitly override this check.
