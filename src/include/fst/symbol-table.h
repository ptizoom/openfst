// See www.openfst.org for extensive documentation on this weighted
// finite-state transducer library.
//
// Classes to provide symbol-to-integer and integer-to-symbol mappings.

#ifndef FST_SYMBOL_TABLE_H_
#define FST_SYMBOL_TABLE_H_

#include <cstring>
#include <functional>
#include <ios>
#include <iostream>
#include <iterator>
#include <memory>
#include <sstream>
#include <string>
#include <type_traits>
#include <utility>
#include <vector>

#include <fst/compat.h>
#include <fst/flags.h>
#include <fst/types.h>
#include <fst/log.h>
#include <fstream>
#include <map>
#include <functional>

#ifndef OPENFST_HAVE_STD_STRING_VIEW
#ifdef __has_include
#if __has_include(<string_view>) && __cplusplus >= 201703L
#define OPENFST_HAVE_STD_STRING_VIEW 1
#endif
#endif
#endif
#ifdef OPENFST_HAVE_STD_STRING_VIEW
#include <string_view>
#else
#include <string>
#endif


DECLARE_bool(fst_compat_symbols);

namespace fst {

constexpr size_t kNoSymbol = -1;

class SymbolTable;

// WARNING: Reading via symbol table read options should
//          not be used. This is a temporary work around for
//          reading symbol ranges of previously stored symbol sets.
struct SymbolTableReadOptions {
  SymbolTableReadOptions() {}

  SymbolTableReadOptions(
<<<<<<< HEAD
      std::vector<std::pair<size_t, size_t>> string_hash_ranges,
      const string &source)
      : string_hash_ranges(std::move(string_hash_ranges)), source(source) {}

  std::vector<std::pair<size_t, size_t>> string_hash_ranges;
  string source;
=======
      std::vector<std::pair<int64, int64>> string_hash_ranges,
      const std::string &source)
      : string_hash_ranges(std::move(string_hash_ranges)), source(source) {}

  std::vector<std::pair<int64, int64>> string_hash_ranges;
  std::string source;
>>>>>>> 9d69836d
};

struct SymbolTableTextOptions {
  explicit SymbolTableTextOptions(bool allow_negative_labels = false);

  bool allow_negative_labels;
  std::string fst_field_separator;
};

namespace internal {

extern const int kLineLen;

// List of symbols with a dense hash for looking up symbol index, rehashing at
// 75% occupancy.
class DenseSymbolMap {
 public:
  // Argument type for symbol lookups and inserts.

#ifdef OPENFST_HAVE_STD_STRING_VIEW
  using KeyType = std::string_view;
#else
  using KeyType = const std::string &;
#endif  // OPENFST_HAVE_STD_STRING_VIEW

  DenseSymbolMap();

  std::pair<int64, bool> InsertOrFind(KeyType key);

  int64 Find(KeyType key) const;

  size_t Size() const { return symbols_.size(); }

  const std::string &GetSymbol(size_t idx) const { return symbols_[idx]; }

  void RemoveSymbol(size_t idx);

  void ShrinkToFit();

 private:
  static constexpr int64 kEmptyBucket = -1;

  // num_buckets must be power of 2.
  void Rehash(size_t num_buckets);

<<<<<<< HEAD
  int64 empty_;
  std::vector<string> symbols_;
  std::hash<string> str_hash_;
  std::vector<size_t> buckets_;
  size_t hash_mask_;
=======
  size_t GetHash(KeyType key) const { return str_hash_(key) & hash_mask_; }

  const std::hash<typename std::remove_const<
      typename std::remove_reference<KeyType>::type>::type>
      str_hash_;
  std::vector<std::string> symbols_;
  std::vector<int64> buckets_;
  uint64 hash_mask_;
>>>>>>> 9d69836d
};

// Base class for SymbolTable implementations.
// Use either MutableSymbolTableImpl or ConstSymbolTableImpl to derive
// implementation classes.
class SymbolTableImplBase {
 public:
  using SymbolType = DenseSymbolMap::KeyType;

  SymbolTableImplBase() = default;
  virtual ~SymbolTableImplBase() = default;

  // Enforce copying through Copy().
  SymbolTableImplBase(const SymbolTableImplBase &) = delete;
  SymbolTableImplBase &operator=(const SymbolTableImplBase &) = delete;

  virtual std::unique_ptr<SymbolTableImplBase> Copy() const = 0;

  virtual bool Write(std::ostream &strm) const = 0;

  virtual int64 AddSymbol(SymbolType symbol, int64 key) = 0;
  virtual int64 AddSymbol(SymbolType symbol) = 0;

  virtual void RemoveSymbol(int64 key) = 0;

  virtual std::string Find(int64 key) const = 0;
  virtual int64 Find(SymbolType symbol) const = 0;

  virtual bool Member(int64 key) const { return !Find(key).empty(); }
  virtual bool Member(SymbolType symbol) const {
    return Find(symbol) != kNoSymbol;
  }

  virtual void AddTable(const SymbolTable &table) = 0;

  virtual int64 GetNthKey(ssize_t pos) const = 0;

  virtual const std::string &Name() const = 0;
  virtual void SetName(const std::string &new_name) = 0;

  virtual const std::string &CheckSum() const = 0;
  virtual const std::string &LabeledCheckSum() const = 0;

  virtual int64 AvailableKey() const = 0;
  virtual size_t NumSymbols() const = 0;

  virtual bool IsMutable() const = 0;
};

// Base class for SymbolTable implementations supporting Add/Remove.
class MutableSymbolTableImpl : public SymbolTableImplBase {
 public:
  void AddTable(const SymbolTable &table) override;
  bool IsMutable() const final { return true; }
};

// Base class for immutable SymbolTable implementations.
class ConstSymbolTableImpl : public SymbolTableImplBase {
 public:
  std::unique_ptr<SymbolTableImplBase> Copy() const final;

  int64 AddSymbol(SymbolType symbol, int64 key) final;
  int64 AddSymbol(SymbolType symbol) final;
  void RemoveSymbol(int64 key) final;
  void SetName(const std::string &new_name) final;
  void AddTable(const SymbolTable &table) final;
  bool IsMutable() const final { return false; }
};

// Default SymbolTable implementation using DenseSymbolMap and std::map.
// Provides the common text and binary format serialization.
class SymbolTableImpl final : public MutableSymbolTableImpl {
 public:
  using SymbolType = DenseSymbolMap::KeyType;

  explicit SymbolTableImpl(const std::string &name)
      : name_(name),
        available_key_(0),
        dense_key_limit_(0),
        check_sum_finalized_(false) {}

  SymbolTableImpl(const SymbolTableImpl &impl)
      : name_(impl.name_),
        available_key_(impl.available_key_),
        dense_key_limit_(impl.dense_key_limit_),
        symbols_(impl.symbols_),
        idx_key_(impl.idx_key_),
        key_map_(impl.key_map_),
        check_sum_finalized_(false) {}

<<<<<<< HEAD
  size_t AddSymbol(const string &symbol, size_t key);

  size_t AddSymbol(const string &symbol) {
=======
  std::unique_ptr<SymbolTableImplBase> Copy() const override {
    return std::unique_ptr<SymbolTableImplBase>(new SymbolTableImpl(*this));
  }

  int64 AddSymbol(SymbolType symbol, int64 key) override;

  int64 AddSymbol(SymbolType symbol) override {
>>>>>>> 9d69836d
    return AddSymbol(symbol, available_key_);
  }

  // Removes the symbol with the given key. The removal is costly
  // (O(NumSymbols)) and may reduce the efficiency of Find() because of a
  // potentially reduced size of the dense key interval.
<<<<<<< HEAD
  void RemoveSymbol(size_t key);
=======
  void RemoveSymbol(int64 key) override;
>>>>>>> 9d69836d

  static SymbolTableImpl *ReadText(
      std::istream &strm, const std::string &name,
      const SymbolTableTextOptions &opts = SymbolTableTextOptions());

  static SymbolTableImpl* Read(std::istream &strm,
                               const SymbolTableReadOptions &opts);

  bool Write(std::ostream &strm) const override;

  // Returns the string associated with the key. If the key is out of
  // range (<0, >max), return an empty string.
<<<<<<< HEAD
  string Find(size_t key) const {
    size_t idx = key;
    if (key < 0 || key >= dense_key_limit_) {
      const auto it = key_map_.find(key);
      if (it == key_map_.end()) return "";
      idx = it->second;
    }
    if (idx < 0 || idx >= symbols_.Size()) return "";
    return symbols_.GetSymbol(idx);
  }

  // Returns the key associated with the symbol; if the symbol
  // does not exists, returns kNoSymbol.
  size_t Find(const string &symbol) const {
    size_t idx = symbols_.Find(symbol);
=======
  std::string Find(int64 key) const override;

  // Returns the key associated with the symbol; if the symbol
  // does not exists, returns kNoSymbol.
  int64 Find(SymbolType symbol) const override {
    int64 idx = symbols_.Find(symbol);
>>>>>>> 9d69836d
    if (idx == kNoSymbol || idx < dense_key_limit_) return idx;
    return idx_key_[idx - dense_key_limit_];
  }

<<<<<<< HEAD
  bool Member(size_t key) const { return !Find(key).empty(); }

  bool Member(const string &symbol) const { return Find(symbol) != kNoSymbol; }

  size_t GetNthKey(size_t pos) const {
=======
  int64 GetNthKey(ssize_t pos) const override {
>>>>>>> 9d69836d
    if (pos < 0 || pos >= symbols_.Size()) return kNoSymbol;
    if (pos < dense_key_limit_) return pos;
    return Find(symbols_.GetSymbol(pos));
  }

  const std::string &Name() const override { return name_; }

  void SetName(const std::string &new_name) override { name_ = new_name; }

  const std::string &CheckSum() const override {
    MaybeRecomputeCheckSum();
    return check_sum_string_;
  }

  const std::string &LabeledCheckSum() const override {
    MaybeRecomputeCheckSum();
    return labeled_check_sum_string_;
  }

<<<<<<< HEAD
  size_t AvailableKey() const { return available_key_; }
=======
  int64 AvailableKey() const override { return available_key_; }

  size_t NumSymbols() const override { return symbols_.Size(); }
>>>>>>> 9d69836d

  void ShrinkToFit();

 private:
  // Recomputes the checksums (both of them) if we've had changes since the last
  // computation (i.e., if check_sum_finalized_ is false).
  // Takes ~2.5 microseconds (dbg) or ~230 nanoseconds (opt) on a 2.67GHz Xeon
  // if the checksum is up-to-date (requiring no recomputation).
  void MaybeRecomputeCheckSum() const;

<<<<<<< HEAD
  string name_;
  size_t available_key_;
  size_t dense_key_limit_;
=======
  std::string name_;
  int64 available_key_;
  int64 dense_key_limit_;
>>>>>>> 9d69836d

  DenseSymbolMap symbols_;
  // Maps index to key for index >= dense_key_limit:
  //   key = idx_key_[index - dense_key_limit]
  std::vector<size_t> idx_key_;
  // Maps key to index for key >= dense_key_limit_.
  //  index = key_map_[key]
  std::map<size_t, size_t> key_map_;

  mutable bool check_sum_finalized_;
  mutable std::string check_sum_string_;
  mutable std::string labeled_check_sum_string_;
  mutable Mutex check_sum_mutex_;
};

}  // namespace internal

class SymbolTableIterator;

// Symbol (string) to integer (and reverse) mapping.
//
// The SymbolTable implements the mappings of labels to strings and reverse.
// SymbolTables are used to describe the alphabet of the input and output
// labels for arcs in a Finite State Transducer.
//
// SymbolTables are reference-counted and can therefore be shared across
// multiple machines. For example a language model grammar G, with a
// SymbolTable for the words in the language model can share this symbol
// table with the lexical representation L o G.
class SymbolTable {
 public:
  using SymbolType = internal::SymbolTableImpl::SymbolType;
  using iterator = SymbolTableIterator;
  using const_iterator = iterator;

  // Constructs symbol table with an optional name.
  explicit SymbolTable(const std::string &name = "<unspecified>")
      : impl_(std::make_shared<internal::SymbolTableImpl>(name)) {}

  virtual ~SymbolTable() {}

  // Reads a text representation of the symbol table from an istream. Pass a
  // name to give the resulting SymbolTable.
  static SymbolTable *ReadText(
      std::istream &strm, const std::string &name,
      const SymbolTableTextOptions &opts = SymbolTableTextOptions()) {
    std::shared_ptr<internal::SymbolTableImpl> impl(
        internal::SymbolTableImpl::ReadText(strm, name, opts));
    return impl ? new SymbolTable(impl) : nullptr;
  }

  // Reads a text representation of the symbol table.
  static SymbolTable *ReadText(
      const std::string &source,
      const SymbolTableTextOptions &opts = SymbolTableTextOptions());

  // WARNING: Reading via symbol table read options should not be used. This is
  // a temporary work-around.
  static SymbolTable* Read(std::istream &strm,
                           const SymbolTableReadOptions &opts) {
    std::shared_ptr<internal::SymbolTableImpl> impl(
        internal::SymbolTableImpl::Read(strm, opts));
    return impl ? new SymbolTable(impl) : nullptr;
  }

  // Reads a binary dump of the symbol table from a stream.
  static SymbolTable *Read(std::istream &strm, const std::string &source) {
    SymbolTableReadOptions opts;
    opts.source = source;
    return Read(strm, opts);
  }

  // Reads a binary dump of the symbol table.
  static SymbolTable *Read(const std::string &source) {
    std::ifstream strm(source, std::ios_base::in | std::ios_base::binary);
    if (!strm.good()) {
      LOG(ERROR) << "SymbolTable::Read: Can't open file: " << source;
      return nullptr;
    }
    return Read(strm, source);
  }

  // Creates a reference counted copy.
  virtual SymbolTable *Copy() const { return new SymbolTable(*this); }

  // Adds another symbol table to this table. All keys will be offset by the
  // current available key (highest key in the symbol table). Note string
  // symbols with the same key will still have the same key after the symbol
  // table has been merged, but a different value. Adding symbol tables do not
  // result in changes in the base table.
  void AddTable(const SymbolTable &table) {
    MutateCheck();
    impl_->AddTable(table);
  }

  // Adds a symbol with given key to table. A symbol table also keeps track of
  // the last available key (highest key value in the symbol table).
<<<<<<< HEAD
  virtual size_t AddSymbol(const string &symbol, size_t key) {
=======
  int64 AddSymbol(SymbolType symbol, int64 key) {
>>>>>>> 9d69836d
    MutateCheck();
    return impl_->AddSymbol(symbol, key);
  }

  // Adds a symbol to the table. The associated value key is automatically
  // assigned by the symbol table.
<<<<<<< HEAD
  virtual size_t AddSymbol(const string &symbol) {
=======
  int64 AddSymbol(SymbolType symbol) {
>>>>>>> 9d69836d
    MutateCheck();
    return impl_->AddSymbol(symbol);
  }

  // Returns the current available key (i.e., highest key + 1) in the symbol
  // table.
  int64 AvailableKey() const { return impl_->AvailableKey(); }

  // Return the label-agnostic MD5 check-sum for this table. All new symbols
  // added to the table will result in an updated checksum. Deprecated.
  const std::string &CheckSum() const { return impl_->CheckSum(); }

  int64 GetNthKey(ssize_t pos) const { return impl_->GetNthKey(pos); }

  // Returns the string associated with the key; if the key is out of
  // range (<0, >max), returns an empty string.
  std::string Find(int64 key) const { return impl_->Find(key); }

  // Returns the key associated with the symbol; if the symbol does not exist,
  // kNoSymbol is returned.
  int64 Find(SymbolType symbol) const { return impl_->Find(symbol); }

  // Same as CheckSum(), but returns an label-dependent version.
  const std::string &LabeledCheckSum() const {
    return impl_->LabeledCheckSum();
  }

  bool Member(int64 key) const { return impl_->Member(key); }

  bool Member(SymbolType symbol) const { return impl_->Member(symbol); }

  // Returns the name of the symbol table.
  const std::string &Name() const { return impl_->Name(); }

  // Returns the current number of symbols in table (not necessarily equal to
  // AvailableKey()).
  size_t NumSymbols() const { return impl_->NumSymbols(); }

  void RemoveSymbol(int64 key) {
    MutateCheck();
    return impl_->RemoveSymbol(key);
  }

  // Sets the name of the symbol table.
  void SetName(const std::string &new_name) {
    MutateCheck();
    impl_->SetName(new_name);
  }

  bool Write(std::ostream &strm) const { return impl_->Write(strm); }

  bool Write(const std::string &source) const;

  // Dumps a text representation of the symbol table via a stream.
  bool WriteText(std::ostream &strm, const SymbolTableTextOptions &opts =
                                         SymbolTableTextOptions()) const;

  // Dumps a text representation of the symbol table.
  bool WriteText(const std::string &source) const;

  const_iterator begin() const;
  const_iterator end() const;
  const_iterator cbegin() const;
  const_iterator cend() const;

 protected:
  explicit SymbolTable(std::shared_ptr<internal::SymbolTableImplBase> impl)
      : impl_(impl) {}

  template <class T = internal::SymbolTableImplBase>
  const T *Impl() const {
    return static_cast<const T *>(impl_.get());
  }

  template <class T = internal::SymbolTableImplBase>
  T *MutableImpl() {
    MutateCheck();
    return static_cast<T *>(impl_.get());
  }

 private:
  void MutateCheck() {
    if (impl_.unique() || !impl_->IsMutable()) return;
    std::unique_ptr<internal::SymbolTableImplBase> copy = impl_->Copy();
    CHECK(copy != nullptr);
    impl_ = std::move(copy);
  }

  std::shared_ptr<internal::SymbolTableImplBase> impl_;
};

namespace internal {

// TODO(wolfsonkin): Consider adding std::tie and structured bindings support.
class SymbolTableIteratorItem {
 public:
  explicit SymbolTableIteratorItem(const SymbolTable &table, ssize_t pos)
      : table_(table), key_(table.GetNthKey(pos)) {}

  // Return the label of the current symbol.
  int64 Label() const { return key_; }

  // Return the string of the current symbol.
  // TODO(wolfsonkin): Consider adding caching
  std::string Symbol() const { return table_.Find(key_); }

 private:
  // Sets this item to the pos'th element in the symbol table
  void SetPosition(ssize_t pos) { key_ = table_.GetNthKey(pos); }

  friend class fst::SymbolTableIterator;
  const SymbolTable &table_;
  int64 key_;
};

}  // namespace internal

// Iterator class for symbols in a symbol table.
class SymbolTableIterator {
 public:
  using iterator_category = std::input_iterator_tag;
  using value_type = internal::SymbolTableIteratorItem;
  using difference_type = std::ptrdiff_t;
  using pointer = const value_type *const;
  using reference = const value_type &;

  explicit SymbolTableIterator(const SymbolTable &table)
      : SymbolTableIterator(table, 0) {}

  ~SymbolTableIterator() {}

  // Returns whether iterator is done.
  bool Done() const { return ((size_t)pos_ == nsymbols_); }

  // Return the key of the current symbol.
<<<<<<< HEAD
  size_t Value() const { return key_; }
=======
  int64 Value() const { return iter_item_.Label(); }
>>>>>>> 9d69836d

  // Return the string of the current symbol.
  std::string Symbol() const { return iter_item_.Symbol(); }

  // Advances iterator.
  void Next() {
    ++pos_;
<<<<<<< HEAD
    if (pos_ >= 0 && (size_t) pos_ < nsymbols_) key_ = table_.GetNthKey(pos_);
=======
    if (pos_ < nsymbols_) iter_item_.SetPosition(pos_);
  }

  SymbolTableIterator &operator++() {
    Next();
    return *this;
  }

  SymbolTableIterator operator++(int) {
    SymbolTableIterator retval = *this;
    ++(*this);
    return retval;
  }

  bool operator==(const SymbolTableIterator &other) const {
    return (pos_ == other.pos_);
  }

  bool operator!=(const SymbolTableIterator &other) const {
    return !(*this == other);
>>>>>>> 9d69836d
  }

  reference operator*() { return iter_item_; }

  pointer operator->() const { return &iter_item_; }

  // Resets iterator.
  void Reset() {
    pos_ = 0;
    iter_item_.SetPosition(pos_);
  }

 private:
<<<<<<< HEAD
  const SymbolTable &table_;
  size_t pos_;
  size_t nsymbols_;
  size_t key_;
=======
  explicit SymbolTableIterator(const SymbolTable &table, ssize_t pos)
      : pos_(pos), nsymbols_(table.NumSymbols()), iter_item_(table, pos) {}
  friend class SymbolTable;

  ssize_t pos_;
  size_t nsymbols_;
  value_type iter_item_;
>>>>>>> 9d69836d
};

// Relabels a symbol table as specified by the input vector of pairs
// (old label, new label). The new symbol table only retains symbols
// for which a relabeling is explicitly specified.
//
// TODO(allauzen): consider adding options to allow for some form of implicit
// identity relabeling.
template <class Label>
SymbolTable *RelabelSymbolTable(const SymbolTable *table,
    const std::vector<std::pair<Label, Label>> &pairs) {
  auto *new_table = new SymbolTable(
      table->Name().empty() ? std::string()
                            : (std::string("relabeled_") + table->Name()));
  for (const auto &pair : pairs) {
    new_table->AddSymbol(table->Find(pair.first), pair.second);
  }
  return new_table;
}

// Returns true if the two symbol tables have equal checksums. Passing in
// nullptr for either table always returns true.
bool CompatSymbols(const SymbolTable *syms1, const SymbolTable *syms2,
                   bool warning = true);

// Symbol Table serialization.

void SymbolTableToString(const SymbolTable *table, std::string *result);

SymbolTable *StringToSymbolTable(const std::string &str);

}  // namespace fst

#endif  // FST_SYMBOL_TABLE_H_<|MERGE_RESOLUTION|>--- conflicted
+++ resolved
@@ -6,7 +6,6 @@
 #ifndef FST_SYMBOL_TABLE_H_
 #define FST_SYMBOL_TABLE_H_
 
-#include <cstring>
 #include <functional>
 #include <ios>
 #include <iostream>
@@ -44,7 +43,7 @@
 
 namespace fst {
 
-constexpr size_t kNoSymbol = -1;
+constexpr int64 kNoSymbol = -1;
 
 class SymbolTable;
 
@@ -55,21 +54,12 @@
   SymbolTableReadOptions() {}
 
   SymbolTableReadOptions(
-<<<<<<< HEAD
-      std::vector<std::pair<size_t, size_t>> string_hash_ranges,
-      const string &source)
-      : string_hash_ranges(std::move(string_hash_ranges)), source(source) {}
-
-  std::vector<std::pair<size_t, size_t>> string_hash_ranges;
-  string source;
-=======
       std::vector<std::pair<int64, int64>> string_hash_ranges,
       const std::string &source)
       : string_hash_ranges(std::move(string_hash_ranges)), source(source) {}
 
   std::vector<std::pair<int64, int64>> string_hash_ranges;
   std::string source;
->>>>>>> 9d69836d
 };
 
 struct SymbolTableTextOptions {
@@ -115,13 +105,6 @@
   // num_buckets must be power of 2.
   void Rehash(size_t num_buckets);
 
-<<<<<<< HEAD
-  int64 empty_;
-  std::vector<string> symbols_;
-  std::hash<string> str_hash_;
-  std::vector<size_t> buckets_;
-  size_t hash_mask_;
-=======
   size_t GetHash(KeyType key) const { return str_hash_(key) & hash_mask_; }
 
   const std::hash<typename std::remove_const<
@@ -130,7 +113,6 @@
   std::vector<std::string> symbols_;
   std::vector<int64> buckets_;
   uint64 hash_mask_;
->>>>>>> 9d69836d
 };
 
 // Base class for SymbolTable implementations.
@@ -221,11 +203,6 @@
         key_map_(impl.key_map_),
         check_sum_finalized_(false) {}
 
-<<<<<<< HEAD
-  size_t AddSymbol(const string &symbol, size_t key);
-
-  size_t AddSymbol(const string &symbol) {
-=======
   std::unique_ptr<SymbolTableImplBase> Copy() const override {
     return std::unique_ptr<SymbolTableImplBase>(new SymbolTableImpl(*this));
   }
@@ -233,18 +210,13 @@
   int64 AddSymbol(SymbolType symbol, int64 key) override;
 
   int64 AddSymbol(SymbolType symbol) override {
->>>>>>> 9d69836d
     return AddSymbol(symbol, available_key_);
   }
 
   // Removes the symbol with the given key. The removal is costly
   // (O(NumSymbols)) and may reduce the efficiency of Find() because of a
   // potentially reduced size of the dense key interval.
-<<<<<<< HEAD
-  void RemoveSymbol(size_t key);
-=======
   void RemoveSymbol(int64 key) override;
->>>>>>> 9d69836d
 
   static SymbolTableImpl *ReadText(
       std::istream &strm, const std::string &name,
@@ -257,43 +229,17 @@
 
   // Returns the string associated with the key. If the key is out of
   // range (<0, >max), return an empty string.
-<<<<<<< HEAD
-  string Find(size_t key) const {
-    size_t idx = key;
-    if (key < 0 || key >= dense_key_limit_) {
-      const auto it = key_map_.find(key);
-      if (it == key_map_.end()) return "";
-      idx = it->second;
-    }
-    if (idx < 0 || idx >= symbols_.Size()) return "";
-    return symbols_.GetSymbol(idx);
-  }
-
-  // Returns the key associated with the symbol; if the symbol
-  // does not exists, returns kNoSymbol.
-  size_t Find(const string &symbol) const {
-    size_t idx = symbols_.Find(symbol);
-=======
   std::string Find(int64 key) const override;
 
   // Returns the key associated with the symbol; if the symbol
   // does not exists, returns kNoSymbol.
   int64 Find(SymbolType symbol) const override {
     int64 idx = symbols_.Find(symbol);
->>>>>>> 9d69836d
     if (idx == kNoSymbol || idx < dense_key_limit_) return idx;
     return idx_key_[idx - dense_key_limit_];
   }
 
-<<<<<<< HEAD
-  bool Member(size_t key) const { return !Find(key).empty(); }
-
-  bool Member(const string &symbol) const { return Find(symbol) != kNoSymbol; }
-
-  size_t GetNthKey(size_t pos) const {
-=======
   int64 GetNthKey(ssize_t pos) const override {
->>>>>>> 9d69836d
     if (pos < 0 || pos >= symbols_.Size()) return kNoSymbol;
     if (pos < dense_key_limit_) return pos;
     return Find(symbols_.GetSymbol(pos));
@@ -313,13 +259,9 @@
     return labeled_check_sum_string_;
   }
 
-<<<<<<< HEAD
-  size_t AvailableKey() const { return available_key_; }
-=======
   int64 AvailableKey() const override { return available_key_; }
 
   size_t NumSymbols() const override { return symbols_.Size(); }
->>>>>>> 9d69836d
 
   void ShrinkToFit();
 
@@ -330,23 +272,17 @@
   // if the checksum is up-to-date (requiring no recomputation).
   void MaybeRecomputeCheckSum() const;
 
-<<<<<<< HEAD
-  string name_;
-  size_t available_key_;
-  size_t dense_key_limit_;
-=======
   std::string name_;
   int64 available_key_;
   int64 dense_key_limit_;
->>>>>>> 9d69836d
 
   DenseSymbolMap symbols_;
   // Maps index to key for index >= dense_key_limit:
   //   key = idx_key_[index - dense_key_limit]
-  std::vector<size_t> idx_key_;
+  std::vector<int64> idx_key_;
   // Maps key to index for key >= dense_key_limit_.
   //  index = key_map_[key]
-  std::map<size_t, size_t> key_map_;
+  std::map<int64, int64> key_map_;
 
   mutable bool check_sum_finalized_;
   mutable std::string check_sum_string_;
@@ -436,22 +372,14 @@
 
   // Adds a symbol with given key to table. A symbol table also keeps track of
   // the last available key (highest key value in the symbol table).
-<<<<<<< HEAD
-  virtual size_t AddSymbol(const string &symbol, size_t key) {
-=======
   int64 AddSymbol(SymbolType symbol, int64 key) {
->>>>>>> 9d69836d
     MutateCheck();
     return impl_->AddSymbol(symbol, key);
   }
 
   // Adds a symbol to the table. The associated value key is automatically
   // assigned by the symbol table.
-<<<<<<< HEAD
-  virtual size_t AddSymbol(const string &symbol) {
-=======
   int64 AddSymbol(SymbolType symbol) {
->>>>>>> 9d69836d
     MutateCheck();
     return impl_->AddSymbol(symbol);
   }
@@ -584,14 +512,10 @@
   ~SymbolTableIterator() {}
 
   // Returns whether iterator is done.
-  bool Done() const { return ((size_t)pos_ == nsymbols_); }
+  bool Done() const { return (pos_ == nsymbols_); }
 
   // Return the key of the current symbol.
-<<<<<<< HEAD
-  size_t Value() const { return key_; }
-=======
   int64 Value() const { return iter_item_.Label(); }
->>>>>>> 9d69836d
 
   // Return the string of the current symbol.
   std::string Symbol() const { return iter_item_.Symbol(); }
@@ -599,9 +523,6 @@
   // Advances iterator.
   void Next() {
     ++pos_;
-<<<<<<< HEAD
-    if (pos_ >= 0 && (size_t) pos_ < nsymbols_) key_ = table_.GetNthKey(pos_);
-=======
     if (pos_ < nsymbols_) iter_item_.SetPosition(pos_);
   }
 
@@ -622,7 +543,6 @@
 
   bool operator!=(const SymbolTableIterator &other) const {
     return !(*this == other);
->>>>>>> 9d69836d
   }
 
   reference operator*() { return iter_item_; }
@@ -636,12 +556,6 @@
   }
 
  private:
-<<<<<<< HEAD
-  const SymbolTable &table_;
-  size_t pos_;
-  size_t nsymbols_;
-  size_t key_;
-=======
   explicit SymbolTableIterator(const SymbolTable &table, ssize_t pos)
       : pos_(pos), nsymbols_(table.NumSymbols()), iter_item_(table, pos) {}
   friend class SymbolTable;
@@ -649,7 +563,6 @@
   ssize_t pos_;
   size_t nsymbols_;
   value_type iter_item_;
->>>>>>> 9d69836d
 };
 
 // Relabels a symbol table as specified by the input vector of pairs
