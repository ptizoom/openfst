// See www.openfst.org for extensive documentation on this weighted
// finite-state transducer library.
//
// Classes to provide symbol-to-integer and integer-to-symbol mappings.

#ifndef FST_SYMBOL_TABLE_H_
#define FST_SYMBOL_TABLE_H_

#include <functional>
#include <ios>
#include <iostream>
#include <memory>
#include <sstream>
#include <string>
#include <utility>
#include <vector>

#include <fst/compat.h>
#include <fst/flags.h>
#include <fst/log.h>
#include <fstream>
#include <map>

DECLARE_bool(fst_compat_symbols);

namespace fst {

constexpr size_t kNoSymbol = -1;

// WARNING: Reading via symbol table read options should
//          not be used. This is a temporary work around for
//          reading symbol ranges of previously stored symbol sets.
struct SymbolTableReadOptions {
  SymbolTableReadOptions() {}

  SymbolTableReadOptions(
      std::vector<std::pair<size_t, size_t>> string_hash_ranges,
      const string &source)
      : string_hash_ranges(std::move(string_hash_ranges)), source(source) {}

  std::vector<std::pair<size_t, size_t>> string_hash_ranges;
  string source;
};

struct SymbolTableTextOptions {
  explicit SymbolTableTextOptions(bool allow_negative_labels = false);

  bool allow_negative_labels;
  string fst_field_separator;
};

namespace internal {

extern const int kLineLen;

// List of symbols with a dense hash for looking up symbol index, rehashing at
// 75% occupancy.
class DenseSymbolMap {
 public:
  DenseSymbolMap();

  DenseSymbolMap(const DenseSymbolMap &x);

<<<<<<< HEAD
  ~DenseSymbolMap();

  std::pair<size_t, bool> InsertOrFind(const string &key);
=======
  std::pair<int64, bool> InsertOrFind(const string &key);
>>>>>>> 0ff1a7b5

  size_t Find(const string &key) const;

  size_t Size() const { return symbols_.size(); }

  const string &GetSymbol(size_t idx) const { return symbols_[idx]; }

  void RemoveSymbol(size_t idx);

 private:
  // num_buckets must be power of 2.
  void Rehash(size_t num_buckets);

<<<<<<< HEAD
  const char* NewSymbol(const string &sym);

  size_t empty_;
  std::vector<const char *> symbols_;
=======
  int64 empty_;
  std::vector<string> symbols_;
>>>>>>> 0ff1a7b5
  std::hash<string> str_hash_;
  std::vector<size_t> buckets_;
  size_t hash_mask_;
};

class SymbolTableImpl {
 public:
  //PTZ191109 static constexpr size_t kNoSymbol = -1;

  explicit SymbolTableImpl(const string &name)
      : name_(name),
        available_key_(0),
        dense_key_limit_(0),
        check_sum_finalized_(false) {}

  SymbolTableImpl(const SymbolTableImpl &impl)
      : name_(impl.name_),
        available_key_(impl.available_key_),
        dense_key_limit_(impl.dense_key_limit_),
        symbols_(impl.symbols_),
        idx_key_(impl.idx_key_),
        key_map_(impl.key_map_),
        check_sum_finalized_(false) {}

  size_t AddSymbol(const string &symbol, size_t key);

  size_t AddSymbol(const string &symbol) {
    return AddSymbol(symbol, available_key_);
  }

  // Removes the symbol with the given key. The removal is costly
  // (O(NumSymbols)) and may reduce the efficiency of Find() because of a
  // potentially reduced size of the dense key interval.
  void RemoveSymbol(size_t key);

  static SymbolTableImpl *ReadText(
      std::istream &strm, const string &name,
      const SymbolTableTextOptions &opts = SymbolTableTextOptions());

  static SymbolTableImpl* Read(std::istream &strm,
                               const SymbolTableReadOptions &opts);

  bool Write(std::ostream &strm) const;

  // Return the string associated with the key. If the key is out of
  // range (<0, >max), return an empty string.
  string Find(size_t key) const {
    size_t idx = key;
    if (key < 0 || key >= dense_key_limit_) {
      const auto it = key_map_.find(key);
      if (it == key_map_.end()) return "";
      idx = it->second;
    }
    if (idx < 0 || idx >= symbols_.Size()) return "";
    return symbols_.GetSymbol(idx);
  }

  // Returns the key associated with the symbol; if the symbol
  // does not exists, returns kNoSymbol.
  size_t Find(const string &symbol) const {
    size_t idx = symbols_.Find(symbol);
    if (idx == kNoSymbol || idx < dense_key_limit_) return idx;
    return idx_key_[idx - dense_key_limit_];
  }

  bool Member(size_t key) const { return !Find(key).empty(); }

  bool Member(const string &symbol) const { return Find(symbol) != kNoSymbol; }

<<<<<<< HEAD
  size_t GetNthKey(size_t pos) const {
    if (pos < 0 || pos >= symbols_.size()) return kNoSymbol;
=======
  int64 GetNthKey(ssize_t pos) const {
    if (pos < 0 || pos >= symbols_.Size()) return kNoSymbol;
>>>>>>> 0ff1a7b5
    if (pos < dense_key_limit_) return pos;
    return Find(symbols_.GetSymbol(pos));
  }

  const string &Name() const { return name_; }

  void SetName(const string &new_name) { name_ = new_name; }

  const string &CheckSum() const {
    MaybeRecomputeCheckSum();
    return check_sum_string_;
  }

  const string &LabeledCheckSum() const {
    MaybeRecomputeCheckSum();
    return labeled_check_sum_string_;
  }

  size_t AvailableKey() const { return available_key_; }

  size_t NumSymbols() const { return symbols_.Size(); }

 private:
  // Recomputes the checksums (both of them) if we've had changes since the last
  // computation (i.e., if check_sum_finalized_ is false).
  // Takes ~2.5 microseconds (dbg) or ~230 nanoseconds (opt) on a 2.67GHz Xeon
  // if the checksum is up-to-date (requiring no recomputation).
  void MaybeRecomputeCheckSum() const;

  string name_;
  size_t available_key_;
  size_t dense_key_limit_;

  DenseSymbolMap symbols_;
  // Maps index to key for index >= dense_key_limit:
  //   key = idx_key_[index - dense_key_limit]
  std::vector<size_t> idx_key_;
  // Maps key to index for key >= dense_key_limit_.
  //  index = key_map_[key]
<<<<<<< HEAD
  map<size_t, size_t> key_map_;
=======
  std::map<int64, int64> key_map_;
>>>>>>> 0ff1a7b5

  mutable bool check_sum_finalized_;
  mutable string check_sum_string_;
  mutable string labeled_check_sum_string_;
  mutable Mutex check_sum_mutex_;
};

}  // namespace internal

// Symbol (string) to integer (and reverse) mapping.
//
// The SymbolTable implements the mappings of labels to strings and reverse.
// SymbolTables are used to describe the alphabet of the input and output
// labels for arcs in a Finite State Transducer.
//
// SymbolTables are reference-counted and can therefore be shared across
// multiple machines. For example a language model grammar G, with a
// SymbolTable for the words in the language model can share this symbol
// table with the lexical representation L o G.
class SymbolTable {
 public:
  // Constructs symbol table with an optional name.
  explicit SymbolTable(const string &name = "<unspecified>")
      : impl_(std::make_shared<internal::SymbolTableImpl>(name)) {}

  virtual ~SymbolTable() {}

  // Reads a text representation of the symbol table from an istream. Pass a
  // name to give the resulting SymbolTable.
  static SymbolTable *ReadText(
      std::istream &strm, const string &name,
      const SymbolTableTextOptions &opts = SymbolTableTextOptions()) {
    auto *impl = internal::SymbolTableImpl::ReadText(strm, name, opts);
    return impl ? new SymbolTable(impl) : nullptr;
  }

  // Reads a text representation of the symbol table.
  static SymbolTable *ReadText(const string &filename,
      const SymbolTableTextOptions &opts = SymbolTableTextOptions()) {
    std::ifstream strm(filename, std::ios_base::in);
    if (!strm.good()) {
      LOG(ERROR) << "SymbolTable::ReadText: Can't open file " << filename;
      return nullptr;
    }
    return ReadText(strm, filename, opts);
  }

  // WARNING: Reading via symbol table read options should not be used. This is
  // a temporary work-around.
  static SymbolTable* Read(std::istream &strm,
                           const SymbolTableReadOptions &opts) {
    auto *impl = internal::SymbolTableImpl::Read(strm, opts);
    return (impl) ? new SymbolTable(impl) : nullptr;
  }

  // Reads a binary dump of the symbol table from a stream.
  static SymbolTable *Read(std::istream &strm,
                           const string &source) {
    SymbolTableReadOptions opts;
    opts.source = source;
    return Read(strm, opts);
  }

  // Reads a binary dump of the symbol table.
  static SymbolTable *Read(const string& filename) {
    std::ifstream strm(filename,
                            std::ios_base::in | std::ios_base::binary);
    if (!strm.good()) {
      LOG(ERROR) << "SymbolTable::Read: Can't open file " << filename;
      return nullptr;
    }
    return Read(strm, filename);
  }

  // DERIVABLE INTERFACE

  // Creates a reference counted copy.
  virtual SymbolTable *Copy() const { return new SymbolTable(*this); }

  // Adds a symbol with given key to table. A symbol table also keeps track of
  // the last available key (highest key value in the symbol table).
  virtual size_t AddSymbol(const string &symbol, size_t key) {
    MutateCheck();
    return impl_->AddSymbol(symbol, key);
  }

  // Adds a symbol to the table. The associated value key is automatically
  // assigned by the symbol table.
  virtual size_t AddSymbol(const string &symbol) {
    MutateCheck();
    return impl_->AddSymbol(symbol);
  }

  // Adds another symbol table to this table. All key values will be offset
  // by the current available key (highest key value in the symbol table).
  // Note string symbols with the same key value will still have the same
  // key value after the symbol table has been merged, but a different
  // value. Adding symbol tables do not result in changes in the base table.
  virtual void AddTable(const SymbolTable &table);

<<<<<<< HEAD
  virtual void RemoveSymbol(size_t key) {
    MutateCheck();
    return impl_->RemoveSymbol(key);
=======
  // Returns the current available key (i.e., highest key + 1) in the symbol
  // table.
  virtual int64 AvailableKey() const { return impl_->AvailableKey(); }

  // Return the label-agnostic MD5 check-sum for this table. All new symbols
  // added to the table will result in an updated checksum. Deprecated.
  virtual const string &CheckSum() const { return impl_->CheckSum(); }

  virtual int64 GetNthKey(ssize_t pos) const { return impl_->GetNthKey(pos); }

  // Returns the string associated with the key; if the key is out of
  // range (<0, >max), returns an empty string.
  virtual string Find(int64 key) const { return impl_->Find(key); }

  // Returns the key associated with the symbol; if the symbol does not exist,
  // kNoSymbol is returned.
  virtual int64 Find(const string &symbol) const { return impl_->Find(symbol); }

  // Same as CheckSum(), but returns an label-dependent version.
  virtual const string &LabeledCheckSum() const {
    return impl_->LabeledCheckSum();
  }

  virtual bool Member(int64 key) const { return impl_->Member(key); }

  virtual bool Member(const string &symbol) const {
    return impl_->Member(symbol);
>>>>>>> 0ff1a7b5
  }

  // Returns the name of the symbol table.
  virtual const string &Name() const { return impl_->Name(); }

  // Returns the current number of symbols in table (not necessarily equal to
  // AvailableKey()).
  virtual size_t NumSymbols() const { return impl_->NumSymbols(); }

  virtual void RemoveSymbol(int64 key) {
    MutateCheck();
    return impl_->RemoveSymbol(key);
  }

  // Sets the name of the symbol table.
  virtual void SetName(const string &new_name) {
    MutateCheck();
    impl_->SetName(new_name);
  }

  virtual bool Write(std::ostream &strm) const { return impl_->Write(strm); }

  virtual bool Write(const string &filename) const {
    std::ofstream strm(filename,
                             std::ios_base::out | std::ios_base::binary);
    if (!strm.good()) {
      LOG(ERROR) << "SymbolTable::Write: Can't open file " << filename;
      return false;
    }
    return Write(strm);
  }

  // Dump a text representation of the symbol table via a stream.
  virtual bool WriteText(std::ostream &strm,
      const SymbolTableTextOptions &opts = SymbolTableTextOptions()) const;

  // Dump an text representation of the symbol table.
  virtual bool WriteText(const string &filename) const {
    std::ofstream strm(filename);
    if (!strm.good()) {
      LOG(ERROR) << "SymbolTable::WriteText: Can't open file " << filename;
      return false;
    }
    return WriteText(strm);
  }

<<<<<<< HEAD
  // Returns the string associated with the key; if the key is out of
  // range (<0, >max), returns an empty string.
  virtual string Find(size_t key) const { return impl_->Find(key); }

  // Returns the key associated with the symbol; if the symbol does not exist,
  // kNoSymbol is returned.
  virtual size_t Find(const string &symbol) const { return impl_->Find(symbol); }

  // Returns the key associated with the symbol; if the symbol does not exist,
  // kNoSymbol is returned.
  virtual size_t Find(const char *symbol) const { return impl_->Find(symbol); }

  virtual bool Member(size_t key) const { return impl_->Member(key); }

  virtual bool Member(const string &symbol) const {
    return impl_->Member(symbol);
  }

  // Returns the current available key (i.e., highest key + 1) in the symbol
  // table.
  virtual size_t AvailableKey() const { return impl_->AvailableKey(); }

  // Returns the current number of symbols in table (not necessarily equal to
  // AvailableKey()).
  virtual size_t NumSymbols() const { return impl_->NumSymbols(); }

  virtual size_t GetNthKey(size_t pos) const { return impl_->GetNthKey(pos); }

=======
>>>>>>> 0ff1a7b5
 private:
  explicit SymbolTable(internal::SymbolTableImpl *impl) : impl_(impl) {}

  void MutateCheck() {
    if (!impl_.unique()) impl_.reset(new internal::SymbolTableImpl(*impl_));
  }

  const internal::SymbolTableImpl *Impl() const { return impl_.get(); }

 private:
  std::shared_ptr<internal::SymbolTableImpl> impl_;
};

// Iterator class for symbols in a symbol table.
class SymbolTableIterator {
 public:
  explicit SymbolTableIterator(const SymbolTable &table)
      : table_(table),
        pos_(0),
        nsymbols_(table.NumSymbols()),
        key_(table.GetNthKey(0)) {}

  ~SymbolTableIterator() {}

  // Returns whether iterator is done.
  bool Done() const { return ((size_t)pos_ == nsymbols_); }

  // Return the key of the current symbol.
  size_t Value() const { return key_; }

  // Return the string of the current symbol.
  string Symbol() const { return table_.Find(key_); }

  // Advances iterator.
  void Next() {
    ++pos_;
    if (pos_ >= 0 && (size_t) pos_ < nsymbols_) key_ = table_.GetNthKey(pos_);
  }

  // Resets iterator.
  void Reset() {
    pos_ = 0;
    key_ = table_.GetNthKey(0);
  }

 private:
  const SymbolTable &table_;
  size_t pos_;
  size_t nsymbols_;
  size_t key_;
};

// Relabels a symbol table as specified by the input vector of pairs
// (old label, new label). The new symbol table only retains symbols
// for which a relabeling is explicitly specified.
//
// TODO(allauzen): consider adding options to allow for some form of implicit
// identity relabeling.
template <class Label>
SymbolTable *RelabelSymbolTable(const SymbolTable *table,
    const std::vector<std::pair<Label, Label>> &pairs) {
  auto *new_table = new SymbolTable(
      table->Name().empty() ? string()
                            : (string("relabeled_") + table->Name()));
  for (const auto &pair : pairs) {
    new_table->AddSymbol(table->Find(pair.first), pair.second);
  }
  return new_table;
}

// Returns true if the two symbol tables have equal checksums. Passing in
// nullptr for either table always returns true.
bool CompatSymbols(const SymbolTable *syms1, const SymbolTable *syms2,
                   bool warning = true);

// Symbol Table serialization.

void SymbolTableToString(const SymbolTable *table, string *result);

SymbolTable *StringToSymbolTable(const string &str);

}  // namespace fst

#endif  // FST_SYMBOL_TABLE_H_<|MERGE_RESOLUTION|>--- conflicted
+++ resolved
@@ -6,6 +6,7 @@
 #ifndef FST_SYMBOL_TABLE_H_
 #define FST_SYMBOL_TABLE_H_
 
+#include <cstring>
 #include <functional>
 #include <ios>
 #include <iostream>
@@ -61,15 +62,9 @@
 
   DenseSymbolMap(const DenseSymbolMap &x);
 
-<<<<<<< HEAD
-  ~DenseSymbolMap();
-
-  std::pair<size_t, bool> InsertOrFind(const string &key);
-=======
   std::pair<int64, bool> InsertOrFind(const string &key);
->>>>>>> 0ff1a7b5
-
-  size_t Find(const string &key) const;
+
+  int64 Find(const string &key) const;
 
   size_t Size() const { return symbols_.size(); }
 
@@ -81,15 +76,8 @@
   // num_buckets must be power of 2.
   void Rehash(size_t num_buckets);
 
-<<<<<<< HEAD
-  const char* NewSymbol(const string &sym);
-
-  size_t empty_;
-  std::vector<const char *> symbols_;
-=======
   int64 empty_;
   std::vector<string> symbols_;
->>>>>>> 0ff1a7b5
   std::hash<string> str_hash_;
   std::vector<size_t> buckets_;
   size_t hash_mask_;
@@ -97,8 +85,6 @@
 
 class SymbolTableImpl {
  public:
-  //PTZ191109 static constexpr size_t kNoSymbol = -1;
-
   explicit SymbolTableImpl(const string &name)
       : name_(name),
         available_key_(0),
@@ -159,13 +145,8 @@
 
   bool Member(const string &symbol) const { return Find(symbol) != kNoSymbol; }
 
-<<<<<<< HEAD
   size_t GetNthKey(size_t pos) const {
-    if (pos < 0 || pos >= symbols_.size()) return kNoSymbol;
-=======
-  int64 GetNthKey(ssize_t pos) const {
     if (pos < 0 || pos >= symbols_.Size()) return kNoSymbol;
->>>>>>> 0ff1a7b5
     if (pos < dense_key_limit_) return pos;
     return Find(symbols_.GetSymbol(pos));
   }
@@ -205,11 +186,7 @@
   std::vector<size_t> idx_key_;
   // Maps key to index for key >= dense_key_limit_.
   //  index = key_map_[key]
-<<<<<<< HEAD
-  map<size_t, size_t> key_map_;
-=======
-  std::map<int64, int64> key_map_;
->>>>>>> 0ff1a7b5
+  std::map<size_t, size_t> key_map_;
 
   mutable bool check_sum_finalized_;
   mutable string check_sum_string_;
@@ -310,11 +287,6 @@
   // value. Adding symbol tables do not result in changes in the base table.
   virtual void AddTable(const SymbolTable &table);
 
-<<<<<<< HEAD
-  virtual void RemoveSymbol(size_t key) {
-    MutateCheck();
-    return impl_->RemoveSymbol(key);
-=======
   // Returns the current available key (i.e., highest key + 1) in the symbol
   // table.
   virtual int64 AvailableKey() const { return impl_->AvailableKey(); }
@@ -342,7 +314,6 @@
 
   virtual bool Member(const string &symbol) const {
     return impl_->Member(symbol);
->>>>>>> 0ff1a7b5
   }
 
   // Returns the name of the symbol table.
@@ -389,37 +360,6 @@
     return WriteText(strm);
   }
 
-<<<<<<< HEAD
-  // Returns the string associated with the key; if the key is out of
-  // range (<0, >max), returns an empty string.
-  virtual string Find(size_t key) const { return impl_->Find(key); }
-
-  // Returns the key associated with the symbol; if the symbol does not exist,
-  // kNoSymbol is returned.
-  virtual size_t Find(const string &symbol) const { return impl_->Find(symbol); }
-
-  // Returns the key associated with the symbol; if the symbol does not exist,
-  // kNoSymbol is returned.
-  virtual size_t Find(const char *symbol) const { return impl_->Find(symbol); }
-
-  virtual bool Member(size_t key) const { return impl_->Member(key); }
-
-  virtual bool Member(const string &symbol) const {
-    return impl_->Member(symbol);
-  }
-
-  // Returns the current available key (i.e., highest key + 1) in the symbol
-  // table.
-  virtual size_t AvailableKey() const { return impl_->AvailableKey(); }
-
-  // Returns the current number of symbols in table (not necessarily equal to
-  // AvailableKey()).
-  virtual size_t NumSymbols() const { return impl_->NumSymbols(); }
-
-  virtual size_t GetNthKey(size_t pos) const { return impl_->GetNthKey(pos); }
-
-=======
->>>>>>> 0ff1a7b5
  private:
   explicit SymbolTable(internal::SymbolTableImpl *impl) : impl_(impl) {}
 
