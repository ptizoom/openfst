// See www.openfst.org for extensive documentation on this weighted
// finite-state transducer library.
//
// Classes to provide symbol-to-integer and integer-to-symbol mappings.

#ifndef FST_SYMBOL_TABLE_H_
#define FST_SYMBOL_TABLE_H_

#include <cstring>
#include <functional>
#include <ios>
#include <iostream>
#include <memory>
#include <sstream>
#include <string>
#include <utility>
#include <vector>

#include <fst/compat.h>
#include <fst/flags.h>
#include <fst/log.h>
#include <fstream>
#include <map>

DECLARE_bool(fst_compat_symbols);

namespace fst {

constexpr int64 kNoSymbol = -1;

// WARNING: Reading via symbol table read options should
//          not be used. This is a temporary work around for
//          reading symbol ranges of previously stored symbol sets.
struct SymbolTableReadOptions {
  SymbolTableReadOptions() {}

  SymbolTableReadOptions(
      std::vector<std::pair<size_t, size_t>> string_hash_ranges,
      const string &source)
      : string_hash_ranges(std::move(string_hash_ranges)), source(source) {}

  std::vector<std::pair<size_t, size_t>> string_hash_ranges;
  string source;
};

struct SymbolTableTextOptions {
  explicit SymbolTableTextOptions(bool allow_negative_labels = false);

  bool allow_negative_labels;
  string fst_field_separator;
};

namespace internal {

// List of symbols with a dense hash for looking up symbol index.
// Hash uses linear probe, rehashes at 0.75% occupancy, avg 6 bytes overhead
// per entry.  Rehash in place from symbol list.
//
// Symbols are stored as c strings to avoid adding memory overhead, but the
// performance penalty for this is high because rehash must call strlen on
// every symbol.  AddSymbol can be another 2x faster if symbol lengths were
// stored.
class DenseSymbolMap {
 public:
  DenseSymbolMap();

  DenseSymbolMap(const DenseSymbolMap &x);

  ~DenseSymbolMap();

  std::pair<size_t, bool> InsertOrFind(const string &key);

  size_t Find(const string &key) const;

  const size_t size() const { return symbols_.size(); }

  const string GetSymbol(size_t idx) const {
    return string(symbols_[idx], strlen(symbols_[idx]));
  }

  void RemoveSymbol(size_t idx);

 private:
  // num_buckets must be power of 2.
  void Rehash(size_t num_buckets);

  const char* NewSymbol(const string &sym);

  size_t empty_;
  std::vector<const char *> symbols_;
  std::hash<string> str_hash_;
  std::vector<size_t> buckets_;
  size_t hash_mask_;
};

class SymbolTableImpl {
 public:
  static constexpr size_t kNoSymbol = -1;

  explicit SymbolTableImpl(const string &name)
      : name_(name),
        available_key_(0),
        dense_key_limit_(0),
        check_sum_finalized_(false) {}

  SymbolTableImpl(const SymbolTableImpl &impl)
      : name_(impl.name_),
        available_key_(impl.available_key_),
        dense_key_limit_(impl.dense_key_limit_),
        symbols_(impl.symbols_),
        idx_key_(impl.idx_key_),
        key_map_(impl.key_map_),
        check_sum_finalized_(false) {}

  size_t AddSymbol(const string &symbol, size_t key);

  size_t AddSymbol(const string &symbol) {
    return AddSymbol(symbol, available_key_);
  }

  // Removes the symbol with the given key. The removal is costly
  // (O(NumSymbols)) and may reduce the efficiency of Find() because of a
  // potentially reduced size of the dense key interval.
  void RemoveSymbol(size_t key);

  static SymbolTableImpl *ReadText(
      std::istream &strm, const string &name,
      const SymbolTableTextOptions &opts = SymbolTableTextOptions());

  static SymbolTableImpl* Read(std::istream &strm,
                               const SymbolTableReadOptions &opts);

  bool Write(std::ostream &strm) const;

  // Return the string associated with the key. If the key is out of
  // range (<0, >max), return an empty string.
  string Find(size_t key) const {
    size_t idx = key;
    if (key < 0 || key >= dense_key_limit_) {
      const auto it = key_map_.find(key);
      if (it == key_map_.end()) return "";
      idx = it->second;
    }
    if (idx < 0 || idx >= symbols_.size()) return "";
    return symbols_.GetSymbol(idx);
  }

<<<<<<< HEAD
  // Returns the key associated with the symbol. If the symbol
  // does not exists, return SymbolTable::kNoSymbol.
  size_t Find(const string &symbol) const {
    size_t idx = symbols_.Find(symbol);
=======
  // Returns the key associated with the symbol; if the symbol
  // does not exists, returns kNoSymbol.
  int64 Find(const string &symbol) const {
    int64 idx = symbols_.Find(symbol);
>>>>>>> fe6ba70c
    if (idx == kNoSymbol || idx < dense_key_limit_) return idx;
    return idx_key_[idx - dense_key_limit_];
  }

  bool Member(size_t key) const { return !Find(key).empty(); }

  bool Member(const string &symbol) const { return Find(symbol) != kNoSymbol; }

<<<<<<< HEAD
  size_t GetNthKey(size_t pos) const {
=======
  int64 GetNthKey(ssize_t pos) const {
>>>>>>> fe6ba70c
    if (pos < 0 || pos >= symbols_.size()) return kNoSymbol;
    if (pos < dense_key_limit_) return pos;
    return Find(symbols_.GetSymbol(pos));
  }

  const string &Name() const { return name_; }

  void SetName(const string &new_name) { name_ = new_name; }

  const string &CheckSum() const {
    MaybeRecomputeCheckSum();
    return check_sum_string_;
  }

  const string &LabeledCheckSum() const {
    MaybeRecomputeCheckSum();
    return labeled_check_sum_string_;
  }

  size_t AvailableKey() const { return available_key_; }

  size_t NumSymbols() const { return symbols_.size(); }

 private:
  // Recomputes the checksums (both of them) if we've had changes since the last
  // computation (i.e., if check_sum_finalized_ is false).
  // Takes ~2.5 microseconds (dbg) or ~230 nanoseconds (opt) on a 2.67GHz Xeon
  // if the checksum is up-to-date (requiring no recomputation).
  void MaybeRecomputeCheckSum() const;

  string name_;
  size_t available_key_;
  size_t dense_key_limit_;

  DenseSymbolMap symbols_;
  // Maps index to key for index >= dense_key_limit:
  //   key = idx_key_[index - dense_key_limit]
  std::vector<size_t> idx_key_;
  // Maps key to index for key >= dense_key_limit_.
  //  index = key_map_[key]
  map<size_t, size_t> key_map_;

  mutable bool check_sum_finalized_;
  mutable string check_sum_string_;
  mutable string labeled_check_sum_string_;
  mutable Mutex check_sum_mutex_;
};

}  // namespace internal

// Symbol (string) to integer (and reverse) mapping.
//
// The SymbolTable implements the mappings of labels to strings and reverse.
// SymbolTables are used to describe the alphabet of the input and output
// labels for arcs in a Finite State Transducer.
//
// SymbolTables are reference-counted and can therefore be shared across
// multiple machines. For example a language model grammar G, with a
// SymbolTable for the words in the language model can share this symbol
// table with the lexical representation L o G.
class SymbolTable {
 public:
<<<<<<< HEAD
  static constexpr size_t kNoSymbol = -1;

  // Constructs symbol table with an unspecified name.
  SymbolTable() :
      impl_(std::make_shared<internal::SymbolTableImpl>("<unspecified>")) {}

  // Constructs symbol table with a unique name.
  explicit SymbolTable(const string &name)
=======
  // Constructs symbol table with an optional name.
  explicit SymbolTable(const string &name = "<unspecified>")
>>>>>>> fe6ba70c
      : impl_(std::make_shared<internal::SymbolTableImpl>(name)) {}

  virtual ~SymbolTable() {}

  // Reads a text representation of the symbol table from an istream. Pass a
  // name to give the resulting SymbolTable.
  static SymbolTable *ReadText(
      std::istream &strm, const string &name,
      const SymbolTableTextOptions &opts = SymbolTableTextOptions()) {
    auto *impl = internal::SymbolTableImpl::ReadText(strm, name, opts);
    return impl ? new SymbolTable(impl) : nullptr;
  }

  // Reads a text representation of the symbol table.
  static SymbolTable *ReadText(const string &filename,
      const SymbolTableTextOptions &opts = SymbolTableTextOptions()) {
    std::ifstream strm(filename, std::ios_base::in);
    if (!strm.good()) {
      LOG(ERROR) << "SymbolTable::ReadText: Can't open file " << filename;
      return nullptr;
    }
    return ReadText(strm, filename, opts);
  }

  // WARNING: Reading via symbol table read options should not be used. This is
  // a temporary work-around.
  static SymbolTable* Read(std::istream &strm,
                           const SymbolTableReadOptions &opts) {
    auto *impl = internal::SymbolTableImpl::Read(strm, opts);
    return (impl) ? new SymbolTable(impl) : nullptr;
  }

  // Reads a binary dump of the symbol table from a stream.
  static SymbolTable *Read(std::istream &strm,
                           const string &source) {
    SymbolTableReadOptions opts;
    opts.source = source;
    return Read(strm, opts);
  }

  // Reads a binary dump of the symbol table.
  static SymbolTable *Read(const string& filename) {
    std::ifstream strm(filename,
                            std::ios_base::in | std::ios_base::binary);
    if (!strm.good()) {
      LOG(ERROR) << "SymbolTable::Read: Can't open file " << filename;
      return nullptr;
    }
    return Read(strm, filename);
  }

  //--------------------------------------------------------
  // Derivable Interface (final)
  //--------------------------------------------------------
  // Creates a reference counted copy.
  virtual SymbolTable *Copy() const { return new SymbolTable(*this); }

  // Adds a symbol with given key to table. A symbol table also keeps track of
  // the last available key (highest key value in the symbol table).
  virtual size_t AddSymbol(const string &symbol, size_t key) {
    MutateCheck();
    return impl_->AddSymbol(symbol, key);
  }

  // Adds a symbol to the table. The associated value key is automatically
  // assigned by the symbol table.
  virtual size_t AddSymbol(const string &symbol) {
    MutateCheck();
    return impl_->AddSymbol(symbol);
  }

  // Adds another symbol table to this table. All key values will be offset
  // by the current available key (highest key value in the symbol table).
  // Note string symbols with the same key value will still have the same
  // key value after the symbol table has been merged, but a different
  // value. Adding symbol tables do not result in changes in the base table.
  virtual void AddTable(const SymbolTable &table);

  virtual void RemoveSymbol(size_t key) {
    MutateCheck();
    return impl_->RemoveSymbol(key);
  }

  // Returns the name of the symbol table.
  virtual const string &Name() const { return impl_->Name(); }

  // Sets the name of the symbol table.
  virtual void SetName(const string &new_name) {
    MutateCheck();
    impl_->SetName(new_name);
  }

  // Return the label-agnostic MD5 check-sum for this table. All new symbols
  // added to the table will result in an updated checksum. Deprecated.
  virtual const string &CheckSum() const { return impl_->CheckSum(); }

  // Same as CheckSum(), but returns an label-dependent version.
  virtual const string &LabeledCheckSum() const {
    return impl_->LabeledCheckSum();
  }

  virtual bool Write(std::ostream &strm) const { return impl_->Write(strm); }

  bool Write(const string &filename) const {
    std::ofstream strm(filename,
                             std::ios_base::out | std::ios_base::binary);
    if (!strm.good()) {
      LOG(ERROR) << "SymbolTable::Write: Can't open file " << filename;
      return false;
    }
    return Write(strm);
  }

  // Dump a text representation of the symbol table via a stream.
  virtual bool WriteText(std::ostream &strm,
      const SymbolTableTextOptions &opts = SymbolTableTextOptions()) const;

  // Dump an text representation of the symbol table.
  bool WriteText(const string &filename) const {
    std::ofstream strm(filename);
    if (!strm.good()) {
      LOG(ERROR) << "SymbolTable::WriteText: Can't open file " << filename;
      return false;
    }
    return WriteText(strm);
  }

  // Returns the string associated with the key; if the key is out of
  // range (<0, >max), returns an empty string.
  virtual string Find(size_t key) const { return impl_->Find(key); }

<<<<<<< HEAD
  // Returns the key associated with the symbol. If the symbol does not exist,
  // SymbolTable::kNoSymbol is returned.
  virtual size_t Find(const string &symbol) const { return impl_->Find(symbol); }

  // Returns the key associated with the symbol. If the symbol does not exist,
  // SymbolTable::kNoSymbol is returned.
  virtual size_t Find(const char *symbol) const { return impl_->Find(symbol); }
=======
  // Returns the key associated with the symbol; if the symbol does not exist,
  // kNoSymbol is returned.
  virtual int64 Find(const string &symbol) const { return impl_->Find(symbol); }

  // Returns the key associated with the symbol; if the symbol does not exist,
  // kNoSymbol is returned.
  virtual int64 Find(const char *symbol) const { return impl_->Find(symbol); }
>>>>>>> fe6ba70c

  virtual bool Member(size_t key) const { return impl_->Member(key); }

  virtual bool Member(const string &symbol) const {
    return impl_->Member(symbol);
  }

  // Returns the current available key (i.e., highest key + 1) in the symbol
  // table.
  virtual size_t AvailableKey() const { return impl_->AvailableKey(); }

  // Returns the current number of symbols in table (not necessarily equal to
  // AvailableKey()).
  virtual size_t NumSymbols() const { return impl_->NumSymbols(); }

  virtual size_t GetNthKey(size_t pos) const { return impl_->GetNthKey(pos); }

 private:
  explicit SymbolTable(internal::SymbolTableImpl *impl) : impl_(impl) {}

  void MutateCheck() {
    if (!impl_.unique()) impl_.reset(new internal::SymbolTableImpl(*impl_));
  }

  const internal::SymbolTableImpl *Impl() const { return impl_.get(); }

 private:
  std::shared_ptr<internal::SymbolTableImpl> impl_;
};

// Iterator class for symbols in a symbol table.
class SymbolTableIterator {
 public:
  explicit SymbolTableIterator(const SymbolTable &table)
      : table_(table),
        pos_(0),
        nsymbols_(table.NumSymbols()),
        key_(table.GetNthKey(0)) {}

  ~SymbolTableIterator() {}

  // Returns whether iterator is done.
  bool Done() const { return (pos_ == nsymbols_); }

  // Return the key of the current symbol.
  size_t Value() const { return key_; }

  // Return the string of the current symbol.
  string Symbol() const { return table_.Find(key_); }

  // Advances iterator.
  void Next() {
    ++pos_;
    if (pos_ < nsymbols_) key_ = table_.GetNthKey(pos_);
  }

  // Resets iterator.
  void Reset() {
    pos_ = 0;
    key_ = table_.GetNthKey(0);
  }

 private:
  const SymbolTable &table_;
  size_t pos_;
  size_t nsymbols_;
  size_t key_;
};

// Relabels a symbol table as specified by the input vector of pairs
// (old label, new label). The new symbol table only retains symbols
// for which a relabeling is explicitly specified.
//
// TODO(allauzen): consider adding options to allow for some form of implicit
// identity relabeling.
template <class Label>
SymbolTable *RelabelSymbolTable(const SymbolTable *table,
    const std::vector<std::pair<Label, Label>> &pairs) {
  auto new_table = new SymbolTable(table->Name().empty() ?
      string() : (string("relabeled_") + table->Name()));
  for (const auto &pair : pairs) {
    new_table->AddSymbol(table->Find(pair.first), pair.second);
  }
  return new_table;
}

// Returns true if the two symbol tables have equal checksums. Passing in
// nullptr for either table always returns true.
bool CompatSymbols(const SymbolTable *syms1, const SymbolTable *syms2,
                   bool warning = true);

// Symbol Table serialization.

void SymbolTableToString(const SymbolTable *table, string *result);

SymbolTable *StringToSymbolTable(const string &str);

}  // namespace fst

#endif  // FST_SYMBOL_TABLE_H_<|MERGE_RESOLUTION|>--- conflicted
+++ resolved
@@ -26,7 +26,7 @@
 
 namespace fst {
 
-constexpr int64 kNoSymbol = -1;
+constexpr size_t kNoSymbol = -1;
 
 // WARNING: Reading via symbol table read options should
 //          not be used. This is a temporary work around for
@@ -95,7 +95,7 @@
 
 class SymbolTableImpl {
  public:
-  static constexpr size_t kNoSymbol = -1;
+  //PTZ191109 static constexpr size_t kNoSymbol = -1;
 
   explicit SymbolTableImpl(const string &name)
       : name_(name),
@@ -145,17 +145,10 @@
     return symbols_.GetSymbol(idx);
   }
 
-<<<<<<< HEAD
-  // Returns the key associated with the symbol. If the symbol
-  // does not exists, return SymbolTable::kNoSymbol.
+  // Returns the key associated with the symbol; if the symbol
+  // does not exists, returns kNoSymbol.
   size_t Find(const string &symbol) const {
     size_t idx = symbols_.Find(symbol);
-=======
-  // Returns the key associated with the symbol; if the symbol
-  // does not exists, returns kNoSymbol.
-  int64 Find(const string &symbol) const {
-    int64 idx = symbols_.Find(symbol);
->>>>>>> fe6ba70c
     if (idx == kNoSymbol || idx < dense_key_limit_) return idx;
     return idx_key_[idx - dense_key_limit_];
   }
@@ -164,11 +157,7 @@
 
   bool Member(const string &symbol) const { return Find(symbol) != kNoSymbol; }
 
-<<<<<<< HEAD
   size_t GetNthKey(size_t pos) const {
-=======
-  int64 GetNthKey(ssize_t pos) const {
->>>>>>> fe6ba70c
     if (pos < 0 || pos >= symbols_.size()) return kNoSymbol;
     if (pos < dense_key_limit_) return pos;
     return Find(symbols_.GetSymbol(pos));
@@ -231,19 +220,8 @@
 // table with the lexical representation L o G.
 class SymbolTable {
  public:
-<<<<<<< HEAD
-  static constexpr size_t kNoSymbol = -1;
-
-  // Constructs symbol table with an unspecified name.
-  SymbolTable() :
-      impl_(std::make_shared<internal::SymbolTableImpl>("<unspecified>")) {}
-
-  // Constructs symbol table with a unique name.
-  explicit SymbolTable(const string &name)
-=======
   // Constructs symbol table with an optional name.
   explicit SymbolTable(const string &name = "<unspecified>")
->>>>>>> fe6ba70c
       : impl_(std::make_shared<internal::SymbolTableImpl>(name)) {}
 
   virtual ~SymbolTable() {}
@@ -375,23 +353,13 @@
   // range (<0, >max), returns an empty string.
   virtual string Find(size_t key) const { return impl_->Find(key); }
 
-<<<<<<< HEAD
-  // Returns the key associated with the symbol. If the symbol does not exist,
-  // SymbolTable::kNoSymbol is returned.
-  virtual size_t Find(const string &symbol) const { return impl_->Find(symbol); }
-
-  // Returns the key associated with the symbol. If the symbol does not exist,
-  // SymbolTable::kNoSymbol is returned.
-  virtual size_t Find(const char *symbol) const { return impl_->Find(symbol); }
-=======
   // Returns the key associated with the symbol; if the symbol does not exist,
   // kNoSymbol is returned.
-  virtual int64 Find(const string &symbol) const { return impl_->Find(symbol); }
+  virtual size_t Find(const string &symbol) const { return impl_->Find(symbol); }
 
   // Returns the key associated with the symbol; if the symbol does not exist,
   // kNoSymbol is returned.
-  virtual int64 Find(const char *symbol) const { return impl_->Find(symbol); }
->>>>>>> fe6ba70c
+  virtual size_t Find(const char *symbol) const { return impl_->Find(symbol); }
 
   virtual bool Member(size_t key) const { return impl_->Member(key); }
 
