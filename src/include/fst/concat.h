// See www.openfst.org for extensive documentation on this weighted
// finite-state transducer library.
//
// Functions and classes to compute the concatenation of two FSTs.

#ifndef FST_CONCAT_H_
#define FST_CONCAT_H_

#include <algorithm>
#include <vector>

#include <fst/mutable-fst.h>
#include <fst/rational.h>


namespace fst {

// Computes the concatenation (product) of two FSTs. If FST1 transduces string
// x to y with weight a and FST2 transduces string w to v with weight b, then
// their concatenation transduces string xw to yv with weight Times(a, b).
//
// This version modifies its MutableFst argument (in first position).
//
// Complexity:
//
//   Time: O(V1 + V2 + E2)
//   Space: O(V1 + V2 + E2)
//
// where Vi is the number of states, and Ei is the number of arcs, of the ith
// FST.
template <class Arc>
void Concat(MutableFst<Arc> *fst1, const Fst<Arc> &fst2) {
<<<<<<< HEAD
   //PTZ180426 not used? using Label = typename Arc::Label ATTRIBUTE_UNUSED;
=======
>>>>>>> 0ff1a7b5
  using StateId = typename Arc::StateId;
  using Weight = typename Arc::Weight;
  // Checks that the symbol table are compatible.
  if (!CompatSymbols(fst1->InputSymbols(), fst2.InputSymbols()) ||
      !CompatSymbols(fst1->OutputSymbols(), fst2.OutputSymbols())) {
    FSTERROR() << "Concat: Input/output symbol tables of 1st argument "
               << "does not match input/output symbol tables of 2nd argument";
    fst1->SetProperties(kError, kError);
    return;
  }
  const auto props1 = fst1->Properties(kFstProperties, false);
  const auto props2 = fst2.Properties(kFstProperties, false);
  const auto start1 = fst1->Start();
  if (start1 == kNoStateId) {
    if (props2 & kError) fst1->SetProperties(kError, kError);
    return;
  }
  const auto numstates1 = fst1->NumStates();
  if (fst2.Properties(kExpanded, false)) {
    fst1->ReserveStates(numstates1 + CountStates(fst2));
  }
  for (StateIterator<Fst<Arc>> siter2(fst2); !siter2.Done(); siter2.Next()) {
    const auto s1 = fst1->AddState();
    const auto s2 = siter2.Value();
    fst1->SetFinal(s1, fst2.Final(s2));
    fst1->ReserveArcs(s1, fst2.NumArcs(s2));
    for (ArcIterator<Fst<Arc>> aiter(fst2, s2); !aiter.Done(); aiter.Next()) {
      auto arc = aiter.Value();
      arc.nextstate += numstates1;
      fst1->AddArc(s1, arc);
    }
  }
  const auto start2 = fst2.Start();
  for (StateId s1 = 0; s1 < numstates1; ++s1) {
    const auto weight = fst1->Final(s1);
    if (weight != Weight::Zero()) {
      fst1->SetFinal(s1, Weight::Zero());
      if (start2 != kNoStateId) {
        fst1->AddArc(s1, Arc(0, 0, weight, start2 + numstates1));
      }
    }
  }
  if (start2 != kNoStateId) {
    fst1->SetProperties(ConcatProperties(props1, props2), kFstProperties);
  }
}

// Computes the concatentation of two FSTs.  This version modifies its
// MutableFst argument (in second position).
//
// Complexity:
//
//   Time: O(V1 + E1)
//   Space: O(V1 + E1)
//
// where Vi is the number of states, and Ei is the number of arcs, of the ith
// FST.
template <class Arc>
void Concat(const Fst<Arc> &fst1, MutableFst<Arc> *fst2) {
<<<<<<< HEAD
  //PTZ180426 not used? using Label = typename Arc::Label;
  //PTZ180426 not used? using StateId = typename Arc::StateId;
=======
>>>>>>> 0ff1a7b5
  using Weight = typename Arc::Weight;
  // Checks that the symbol table are compatible.
  if (!CompatSymbols(fst1.InputSymbols(), fst2->InputSymbols()) ||
      !CompatSymbols(fst1.OutputSymbols(), fst2->OutputSymbols())) {
    FSTERROR() << "Concat: Input/output symbol tables of 1st argument "
               << "does not match input/output symbol tables of 2nd argument";
    fst2->SetProperties(kError, kError);
    return;
  }
  const auto props1 = fst1.Properties(kFstProperties, false);
  const auto props2 = fst2->Properties(kFstProperties, false);
  const auto start2 = fst2->Start();
  if (start2 == kNoStateId) {
    if (props1 & kError) fst2->SetProperties(kError, kError);
    return;
  }
  const auto numstates2 = fst2->NumStates();
  if (fst1.Properties(kExpanded, false)) {
    fst2->ReserveStates(numstates2 + CountStates(fst1));
  }
  for (StateIterator<Fst<Arc>> siter(fst1); !siter.Done(); siter.Next()) {
    const auto s1 = siter.Value();
    const auto s2 = fst2->AddState();
    const auto weight = fst1.Final(s1);
    if (weight != Weight::Zero()) {
      fst2->ReserveArcs(s2, fst1.NumArcs(s1) + 1);
      fst2->AddArc(s2, Arc(0, 0, weight, start2));
    } else {
      fst2->ReserveArcs(s2, fst1.NumArcs(s1));
    }
    for (ArcIterator<Fst<Arc>> aiter(fst1, s1); !aiter.Done(); aiter.Next()) {
      auto arc = aiter.Value();
      arc.nextstate += numstates2;
      fst2->AddArc(s2, arc);
    }
  }
  const auto start1 = fst1.Start();
  if (start1 != kNoStateId) {
    fst2->SetStart(start1 + numstates2);
    fst2->SetProperties(ConcatProperties(props1, props2), kFstProperties);
  } else {
    fst2->SetStart(fst2->AddState());
  }
}

// Computes the concatentation of two FSTs. This version modifies its
// RationalFst input (in first position).
template <class Arc>
void Concat(RationalFst<Arc> *fst1, const Fst<Arc> &fst2) {
  fst1->GetMutableImpl()->AddConcat(fst2, true);
}

// Computes the concatentation of two FSTs. This version modifies its
// RationalFst input (in second position).
template <class Arc>
void Concat(const Fst<Arc> &fst1, RationalFst<Arc> *fst2) {
  fst2->GetMutableImpl()->AddConcat(fst1, false);
}

using ConcatFstOptions = RationalFstOptions;

// Computes the concatenation (product) of two FSTs; this version is a delayed
// FST. If FST1 transduces string x to y with weight a and FST2 transduces
// string w to v with weight b, then their concatenation transduces string xw
// to yv with Times(a, b).
//
// Complexity:
//
//   Time: O(v1 + e1 + v2 + e2),
//   Space: O(v1 + v2)
//
// where vi is the number of states visited, and ei is the number of arcs
// visited, of the ith FST. Constant time and space to visit an input state or
// arc is assumed and exclusive of caching.
template <class A>
class ConcatFst : public RationalFst<A> {
 public:
  using Arc = A;
  using StateId = typename Arc::StateId;
  using Weight = typename Arc::Weight;

  ConcatFst(const Fst<Arc> &fst1, const Fst<Arc> &fst2) {
    GetMutableImpl()->InitConcat(fst1, fst2);
  }

  ConcatFst(const Fst<Arc> &fst1, const Fst<Arc> &fst2,
            const ConcatFstOptions &opts)
      : RationalFst<Arc>(opts) {
    GetMutableImpl()->InitConcat(fst1, fst2);
  }

  // See Fst<>::Copy() for doc.
  ConcatFst(const ConcatFst<Arc> &fst, bool safe = false)
      : RationalFst<Arc>(fst, safe) {}

  // Get a copy of this ConcatFst. See Fst<>::Copy() for further doc.
  ConcatFst<Arc> *Copy(bool safe = false) const override {
    return new ConcatFst<Arc>(*this, safe);
  }

 private:
  using ImplToFst<internal::RationalFstImpl<Arc>>::GetImpl;
  using ImplToFst<internal::RationalFstImpl<Arc>>::GetMutableImpl;
};

// Specialization for ConcatFst.
template <class Arc>
class StateIterator<ConcatFst<Arc>> : public StateIterator<RationalFst<Arc>> {
 public:
  explicit StateIterator(const ConcatFst<Arc> &fst)
      : StateIterator<RationalFst<Arc>>(fst) {}
};

// Specialization for ConcatFst.
template <class Arc>
class ArcIterator<ConcatFst<Arc>> : public ArcIterator<RationalFst<Arc>> {
 public:
  using StateId = typename Arc::StateId;

  ArcIterator(const ConcatFst<Arc> &fst, StateId s)
      : ArcIterator<RationalFst<Arc>>(fst, s) {}
};

// Useful alias when using StdArc.
using StdConcatFst = ConcatFst<StdArc>;

}  // namespace fst

#endif  // FST_CONCAT_H_<|MERGE_RESOLUTION|>--- conflicted
+++ resolved
@@ -30,10 +30,6 @@
 // FST.
 template <class Arc>
 void Concat(MutableFst<Arc> *fst1, const Fst<Arc> &fst2) {
-<<<<<<< HEAD
-   //PTZ180426 not used? using Label = typename Arc::Label ATTRIBUTE_UNUSED;
-=======
->>>>>>> 0ff1a7b5
   using StateId = typename Arc::StateId;
   using Weight = typename Arc::Weight;
   // Checks that the symbol table are compatible.
@@ -93,11 +89,6 @@
 // FST.
 template <class Arc>
 void Concat(const Fst<Arc> &fst1, MutableFst<Arc> *fst2) {
-<<<<<<< HEAD
-  //PTZ180426 not used? using Label = typename Arc::Label;
-  //PTZ180426 not used? using StateId = typename Arc::StateId;
-=======
->>>>>>> 0ff1a7b5
   using Weight = typename Arc::Weight;
   // Checks that the symbol table are compatible.
   if (!CompatSymbols(fst1.InputSymbols(), fst2->InputSymbols()) ||
