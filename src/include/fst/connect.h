--- conflicted
+++ resolved
@@ -148,11 +148,7 @@
   void FinishVisit() {
     // Numbers SCCs in topological order when acyclic.
     if (scc_) {
-<<<<<<< HEAD
-      for (StateId s = 0; (size_t)s < scc_->size(); ++s) {
-=======
       for (size_t s = 0; s < scc_->size(); ++s) {
->>>>>>> 0ff1a7b5
         (*scc_)[s] = nscc_ - 1 - (*scc_)[s];
       }
     }
@@ -207,15 +203,6 @@
 template <class Arc>
 inline bool SccVisitor<Arc>::InitState(StateId s, StateId root) {
   scc_stack_->push_back(s);
-<<<<<<< HEAD
-  while (dfnumber_->size() <= (size_t)s) {
-    if (scc_) scc_->push_back(-1);
-    if (access_) access_->push_back(false);
-    coaccess_->push_back(false);
-    dfnumber_->push_back(-1);
-    lowlink_->push_back(-1);
-    onstack_->push_back(false);
-=======
   if (static_cast<StateId>(dfnumber_->size()) <= s) {
     if (scc_) scc_->resize(s + 1, -1);
     if (access_) access_->resize(s + 1, false);
@@ -223,7 +210,6 @@
     dfnumber_->resize(s + 1, -1);
     lowlink_->resize(s + 1, -1);
     onstack_->resize(s + 1, false);
->>>>>>> 0ff1a7b5
   }
   (*dfnumber_)[s] = nstates_;
   (*lowlink_)[s] = nstates_;
@@ -263,7 +249,7 @@
     }
     ++nscc_;
   }
-  if (p != static_cast<StateId>(kNoStateId)) {
+  if (p != kNoStateId) {
     if ((*coaccess_)[s]) (*coaccess_)[p] = true;
     if ((*lowlink_)[s] < (*lowlink_)[p]) (*lowlink_)[p] = (*lowlink_)[s];
   }
