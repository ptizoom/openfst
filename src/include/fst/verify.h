--- conflicted
+++ resolved
@@ -21,21 +21,11 @@
   const auto start = fst.Start();
   const auto *isyms = fst.InputSymbols();
   const auto *osyms = fst.OutputSymbols();
-<<<<<<< HEAD
-  // Count states
-  StateId ns = 0;
-  for (StateIterator<Fst<Arc>> siter(fst)
-	 ; !siter.Done()
-	   && ns != kNoStateId
-	 ; siter.Next()) ++ns;
+  const auto ns = CountStates(fst);
   if (ns == kNoStateId) {
     LOG(ERROR) << "Verify: reached kNoStateId ; FST has too many state ID";
     return false;
   } else if (start == kNoStateId && ns > 0) {
-=======
-  const auto ns = CountStates(fst);
-  if (start == kNoStateId && ns > 0) {
->>>>>>> 9d69836d
     LOG(ERROR) << "Verify: FST start state ID not set";
     return false;
   } else if (start >= ns) {
