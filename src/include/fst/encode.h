// See www.openfst.org for extensive documentation on this weighted
// finite-state transducer library.
//
// Class to encode and decode an FST.

#ifndef FST_ENCODE_H_
#define FST_ENCODE_H_

#include <iostream>
#include <memory>
#include <string>
#include <unordered_map>
#include <utility>
#include <vector>

#include <fst/types.h>
#include <fst/log.h>
#include <fst/arc-map.h>
#include <fstream>
#include <fst/rmfinalepsilon.h>

namespace fst {

enum EncodeType { ENCODE = 1, DECODE = 2 };

static constexpr uint8 kEncodeLabels = 0x01;
static constexpr uint8 kEncodeWeights = 0x02;
static constexpr uint8 kEncodeFlags = 0x03;

namespace internal {

// Bits storing whether or not an encode table has input and/or output symbol
// tables, for internal use only.
static constexpr uint8 kEncodeHasISymbols = 0x04;
static constexpr uint8 kEncodeHasOSymbols = 0x08;

// Identifies stream data as an encode table (and its endianity).
static const int32 kEncodeMagicNumber = 2128178506;
// TODO(b/141172858): deprecated, remove by 2020-01-01.
static const int32 kEncodeDeprecatedMagicNumber = 2129983209;

}  // namespace internal

// Header for the encoder table.
class EncodeTableHeader {
 public:
  EncodeTableHeader() = default;

  // Getters.

  const std::string &ArcType() const { return arctype_; }

  uint8 Flags() const { return flags_; }

  size_t Size() const { return size_; }

  // Setters.

  void SetArcType(const std::string &arctype) { arctype_ = arctype; }

  void SetFlags(uint8 flags) { flags_ = flags; }

  void SetSize(size_t size) { size_ = size; }

  // IO.

  bool Read(std::istream &strm, const std::string &source);

  bool Write(std::ostream &strm, const std::string &source) const;

 private:
  std::string arctype_;
  uint8 flags_;
  size_t size_;
};

namespace internal {

// The following class encapsulates implementation details for the encoding and
// decoding of label/weight triples used for encoding and decoding of FSTs. The
// EncodeTable is bidirectional, i.e, it stores both the Triple of encode labels
// and weights to a unique label, and the reverse.
template <class Arc>
class EncodeTable {
 public:
  using Label = typename Arc::Label;
  using Weight = typename Arc::Weight;

  // Encoded data consists of arc input/output labels and arc weight.
  struct Triple {
    Triple() = default;

    Triple(Label ilabel, Label olabel, Weight weight)
        : ilabel(ilabel), olabel(olabel), weight(std::move(weight)) {}

    // Constructs from arc and flags.
    Triple(const Arc &arc, uint8 flags)
        : ilabel(arc.ilabel),
          olabel(flags & kEncodeLabels ? arc.olabel : 0),
          weight(flags & kEncodeWeights ? arc.weight : Weight::One()) {}

    static std::unique_ptr<Triple> Read(std::istream &strm) {
      auto triple = fst::make_unique<Triple>();
      ReadType(strm, &triple->ilabel);
      ReadType(strm, &triple->olabel);
      ReadType(strm, &triple->weight);
      return triple;
    }

    // Exploited below for TripleEqual functor.
    bool operator==(const Triple &other) const {
      return (ilabel == other.ilabel && olabel == other.olabel &&
              weight == other.weight);
    }

    Label ilabel;
    Label olabel;
    Weight weight;
  };

  // Equality functor for two Triple pointers.
  struct TripleEqual {
    bool operator()(const Triple *x, const Triple *y) const { return *x == *y; }
  };

  // Hash functor for one Triple pointer.
  class TripleHash {
   public:
    explicit TripleHash(uint8 flags) : flags_(flags) {}

    size_t operator()(const Triple *triple) const {
      size_t hash = triple->ilabel;
      static constexpr int lshift = 5;
      static constexpr int rshift = CHAR_BIT * sizeof(size_t) - 5;
      if (flags_ & kEncodeLabels) {
        hash = hash << lshift ^ hash >> rshift ^ triple->olabel;
      }
      if (flags_ & kEncodeWeights) {
        hash = hash << lshift ^ hash >> rshift ^ triple->weight.Hash();
      }
      return hash;
    }

   private:
    uint8 flags_;
  };

  explicit EncodeTable(uint8 flags)
      : flags_(flags), triple2label_(1024, TripleHash(flags)) {}

  // Given an arc, encodes either input/output labels or input/costs or both.
  Label Encode(const Arc &arc) {
    // Encoding weights of a weighted superfinal transition could result in
    // a clash with a true epsilon arc; to avoid this we hallucinate kNoLabel
    // labels instead.
    if (arc.nextstate == kNoStateId && (flags_ & kEncodeWeights)) {
      return Encode(fst::make_unique<Triple>(kNoLabel, kNoLabel, arc.weight));
    } else {
      return Encode(fst::make_unique<Triple>(arc, flags_));
    }
  }

  // Given an encoded arc label, decodes back to input/output labels and costs.
  const Triple *Decode(Label label) const {
    if (label < 1 || label > triples_.size()) {
      LOG(ERROR) << "EncodeTable::Decode: Unknown decode label: " << label;
      return nullptr;
    }
    return triples_[label - 1].get();
  }

  size_t Size() const { return triples_.size(); }

  static EncodeTable *Read(std::istream &strm, const std::string &source);

  bool Write(std::ostream &strm, const std::string &source) const;

  // This is masked to hide internal-only isymbol and osymbol bits.

  uint8 Flags() const { return flags_ & kEncodeFlags; }

  const SymbolTable *InputSymbols() const { return isymbols_.get(); }

  const SymbolTable *OutputSymbols() const { return osymbols_.get(); }

  void SetInputSymbols(const SymbolTable *syms) {
    if (syms) {
      isymbols_.reset(syms->Copy());
      flags_ |= kEncodeHasISymbols;
    } else {
      isymbols_.reset();
      flags_ &= ~kEncodeHasISymbols;
    }
  }

  void SetOutputSymbols(const SymbolTable *syms) {
    if (syms) {
      osymbols_.reset(syms->Copy());
      flags_ |= kEncodeHasOSymbols;
    } else {
      osymbols_.reset();
      flags_ &= ~kEncodeHasOSymbols;
    }
  }

 private:
  Label Encode(std::unique_ptr<Triple> triple) {
    auto insert_result =
        triple2label_.emplace(triple.get(), triples_.size() + 1);
    if (insert_result.second) triples_.push_back(std::move(triple));
    return insert_result.first->second;
  }

  uint8 flags_;
  std::vector<std::unique_ptr<Triple>> triples_;
  std::unordered_map<const Triple *, Label, TripleHash, TripleEqual>
      triple2label_;
  std::unique_ptr<SymbolTable> isymbols_;
  std::unique_ptr<SymbolTable> osymbols_;

  EncodeTable(const EncodeTable &) = delete;
  EncodeTable &operator=(const EncodeTable &) = delete;
};

template <class Arc>
EncodeTable<Arc> *EncodeTable<Arc>::Read(std::istream &strm,
                                         const std::string &source) {
  EncodeTableHeader hdr;
  if (!hdr.Read(strm, source)) return nullptr;
  const auto flags = hdr.Flags();
  const auto size = hdr.Size();
  auto table = fst::make_unique<EncodeTable>(flags);
  for (int64 i = 0; i < size; ++i) {
    table->triples_.emplace_back(std::move(Triple::Read(strm)));
    table->triple2label_[table->triples_.back().get()] = table->triples_.size();
  }
  if (flags & kEncodeHasISymbols) {
    table->isymbols_.reset(SymbolTable::Read(strm, source));
  }
  if (flags & kEncodeHasOSymbols) {
    table->osymbols_.reset(SymbolTable::Read(strm, source));
  }
  if (!strm) {
    LOG(ERROR) << "EncodeTable::Read: Read failed: " << source;
    return nullptr;
  }
  return table.release();
}

template <class Arc>
bool EncodeTable<Arc>::Write(std::ostream &strm,
                             const std::string &source) const {
  EncodeTableHeader hdr;
  hdr.SetArcType(Arc::Type());
  hdr.SetFlags(flags_);  // Real flags, not masked ones.
  hdr.SetSize(Size());
  if (!hdr.Write(strm, source)) return false;
  for (const auto &triple : triples_) {
    WriteType(strm, triple->ilabel);
    WriteType(strm, triple->olabel);
    WriteType(strm, triple->weight);
  }
  if (flags_ & kEncodeHasISymbols) isymbols_->Write(strm);
  if (flags_ & kEncodeHasOSymbols) osymbols_->Write(strm);
  strm.flush();
  if (!strm) {
    LOG(ERROR) << "EncodeTable::Write: Write failed: " << source;
    return false;
  }
  return true;
}

}  // namespace internal

// A mapper to encode/decode weighted transducers. Encoding of an FST is used
// for performing classical determinization or minimization on a weighted
// transducer viewing it as an unweighted acceptor over encoded labels.
//
// The mapper stores the encoding in a local hash table (EncodeTable). This
// table is shared (and reference-counted) between the encoder and decoder.
// A decoder has read-only access to the EncodeTable.
//
// The EncodeMapper allows on the fly encoding of the machine. As the
// EncodeTable is generated the same table may by used to decode the machine
// on the fly. For example in the following sequence of operations
//
//  Encode -> Determinize -> Decode
//
// we will use the encoding table generated during the encode step in the
// decode, even though the encoding is not complete.
template <class Arc>
class EncodeMapper {
  using Label = typename Arc::Label;
  using Weight = typename Arc::Weight;
  using StateId = typename Arc::StateId;
  
 public:
  explicit EncodeMapper(uint8 flags, EncodeType type = ENCODE)
      : flags_(flags),
        type_(type),
        table_(std::make_shared<internal::EncodeTable<Arc>>(flags)),
        error_(false) {}

  EncodeMapper(const EncodeMapper &mapper)
      : flags_(mapper.flags_),
        type_(mapper.type_),
        table_(mapper.table_),
        error_(false) {}

  // Copy constructor but setting the type, typically to DECODE.
  EncodeMapper(const EncodeMapper &mapper, EncodeType type)
      : flags_(mapper.flags_),
        type_(type),
        table_(mapper.table_),
        error_(mapper.error_) {}

  Arc operator()(const Arc &arc);

  MapFinalAction FinalAction() const {
    return (type_ == ENCODE && (flags_ & kEncodeWeights))
               ? MAP_REQUIRE_SUPERFINAL
               : MAP_NO_SUPERFINAL;
  }

  constexpr MapSymbolsAction InputSymbolsAction() const {
    return MAP_CLEAR_SYMBOLS;
  }

  constexpr MapSymbolsAction OutputSymbolsAction() const {
    return MAP_CLEAR_SYMBOLS;
  }

  uint8 Flags() const { return flags_; }

  uint64 Properties(uint64 inprops) {
    uint64 outprops = inprops;
    if (error_) outprops |= kError;
    uint64 mask = kFstProperties;
    if (flags_ & kEncodeLabels) {
      mask &= kILabelInvariantProperties & kOLabelInvariantProperties;
    }
    if (flags_ & kEncodeWeights) {
      mask &= kILabelInvariantProperties & kWeightInvariantProperties &
              (type_ == ENCODE ? kAddSuperFinalProperties
                               : kRmSuperFinalProperties);
    }
    return outprops & mask;
  }

  EncodeType Type() const { return type_; }

  static EncodeMapper *Read(std::istream &strm, const std::string &source,
                            EncodeType type = ENCODE) {
    auto *table = internal::EncodeTable<Arc>::Read(strm, source);
    return table ? new EncodeMapper(table->Flags(), type, table) : nullptr;
  }

  static EncodeMapper *Read(const std::string &source,
                            EncodeType type = ENCODE) {
    std::ifstream strm(source, std::ios_base::in | std::ios_base::binary);
    if (!strm) {
      LOG(ERROR) << "EncodeMapper: Can't open file: " << source;
      return nullptr;
    }
    return Read(strm, source, type);
  }

  bool Write(std::ostream &strm, const std::string &source) const {
    return table_->Write(strm, source);
  }

  bool Write(const std::string &source) const {
    std::ofstream strm(source,
                             std::ios_base::out | std::ios_base::binary);
    if (!strm) {
      LOG(ERROR) << "EncodeMapper: Can't open file: " << source;
      return false;
    }
    return Write(strm, source);
  }

  const SymbolTable *InputSymbols() const { return table_->InputSymbols(); }

  const SymbolTable *OutputSymbols() const { return table_->OutputSymbols(); }

  void SetInputSymbols(const SymbolTable *syms) {
    table_->SetInputSymbols(syms);
  }

  void SetOutputSymbols(const SymbolTable *syms) {
    table_->SetOutputSymbols(syms);
  }

 private:
  uint8 flags_;
  EncodeType type_;
  std::shared_ptr<internal::EncodeTable<Arc>> table_;
  bool error_;

  explicit EncodeMapper(uint8 flags, EncodeType type,
                        internal::EncodeTable<Arc> *table)
      : flags_(flags), type_(type), table_(table), error_(false) {}

  EncodeMapper &operator=(const EncodeMapper &) = delete;
};

template <class Arc>
Arc EncodeMapper<Arc>::operator()(const Arc &arc) {
  if (type_ == ENCODE) {
<<<<<<< HEAD
      if ((arc.nextstate == static_cast<StateId>(kNoStateId) && !(flags_ & kEncodeWeights)) ||
        (arc.nextstate == static_cast<StateId>(kNoStateId) && (flags_ & kEncodeWeights) &&
         arc.weight == Weight::Zero())) {
=======
    // If this arc is a hallucinated final state, and we're either not encoding
    // weights, or we're encoding weights but this is non-final, we use an
    // identity-encoding.
    if (arc.nextstate == kNoStateId &&
        ((!(flags_ & kEncodeWeights) ||
          ((flags_ & kEncodeWeights) && arc.weight == Weight::Zero())))) {
>>>>>>> 9d69836d
      return arc;
    } else {
      const auto label = table_->Encode(arc);
      return Arc(label, flags_ & kEncodeLabels ? label : arc.olabel,
                 flags_ & kEncodeWeights ? Weight::One() : arc.weight,
                 arc.nextstate);
    }
  } else {  // type_ == DECODE
      if (arc.nextstate == static_cast<StateId>(kNoStateId)) {
      return arc;
    } else {
      if (arc.ilabel == 0) return arc;
      if (flags_ & kEncodeLabels && arc.ilabel != arc.olabel) {
        FSTERROR() << "EncodeMapper: Label-encoded arc has different "
                      "input and output labels";
        error_ = true;
      }
      if (flags_ & kEncodeWeights && arc.weight != Weight::One()) {
        FSTERROR() << "EncodeMapper: Weight-encoded arc has non-trivial weight";
        error_ = true;
      }
      const auto triple = table_->Decode(arc.ilabel);
      if (!triple) {
        FSTERROR() << "EncodeMapper: Decode failed";
        error_ = true;
        return Arc(kNoLabel, kNoLabel, Weight::NoWeight(), arc.nextstate);
      } else if (triple->ilabel == kNoLabel) {
        // Hallucinated kNoLabel from a weighted superfinal transition.
        return Arc(0, 0, triple->weight, arc.nextstate);
      } else {
        return Arc(triple->ilabel,
                   flags_ & kEncodeLabels ? triple->olabel : arc.olabel,
                   flags_ & kEncodeWeights ? triple->weight : arc.weight,
                   arc.nextstate);
      }
    }
  }
}

// Complexity: O(E + V).
template <class Arc>
inline void Encode(MutableFst<Arc> *fst, EncodeMapper<Arc> *mapper) {
  mapper->SetInputSymbols(fst->InputSymbols());
  mapper->SetOutputSymbols(fst->OutputSymbols());
  ArcMap(fst, mapper);
}

template <class Arc>
inline void Decode(MutableFst<Arc> *fst, const EncodeMapper<Arc> &mapper) {
  ArcMap(fst, EncodeMapper<Arc>(mapper, DECODE));
  RmFinalEpsilon(fst);
  fst->SetInputSymbols(mapper.InputSymbols());
  fst->SetOutputSymbols(mapper.OutputSymbols());
}

// On-the-fly encoding of an input FST.
//
// Complexity:
//
//   Construction: O(1)
//   Traversal: O(e + v)
//
// where e is the number of arcs visited and v is the number of states visited.
// Constant time and space to visit an input state or arc is assumed and
// exclusive of caching.
template <class Arc>
class EncodeFst : public ArcMapFst<Arc, Arc, EncodeMapper<Arc>> {
 public:
  using Mapper = EncodeMapper<Arc>;
  using Impl = internal::ArcMapFstImpl<Arc, Arc, Mapper>;

  EncodeFst(const Fst<Arc> &fst, Mapper *encoder)
      : ArcMapFst<Arc, Arc, Mapper>(fst, encoder, ArcMapFstOptions()) {
    encoder->SetInputSymbols(fst.InputSymbols());
    encoder->SetOutputSymbols(fst.OutputSymbols());
  }

  EncodeFst(const Fst<Arc> &fst, const Mapper &encoder)
      : ArcMapFst<Arc, Arc, Mapper>(fst, encoder, ArcMapFstOptions()) {}

  // See Fst<>::Copy() for doc.
  EncodeFst(const EncodeFst &fst, bool copy = false)
      : ArcMapFst<Arc, Arc, Mapper>(fst, copy) {}

  // Makes a copy of this EncodeFst. See Fst<>::Copy() for further doc.
  EncodeFst *Copy(bool safe = false) const override {
    if (safe) {
      FSTERROR() << "EncodeFst::Copy(true): Not allowed";
      GetImpl()->SetProperties(kError, kError);
    }
    return new EncodeFst(*this);
  }

 private:
  using ImplToFst<Impl>::GetImpl;
  using ImplToFst<Impl>::GetMutableImpl;
};

// On-the-fly decoding of an input FST.
//
// Complexity:
//
//   Construction: O(1).
//   Traversal: O(e + v)
//
// Constant time and space to visit an input state or arc is assumed and
// exclusive of caching.
template <class Arc>
class DecodeFst : public ArcMapFst<Arc, Arc, EncodeMapper<Arc>> {
 public:
  using Mapper = EncodeMapper<Arc>;
  using Impl = internal::ArcMapFstImpl<Arc, Arc, Mapper>;

  DecodeFst(const Fst<Arc> &fst, const Mapper &encoder)
      : ArcMapFst<Arc, Arc, Mapper>(fst, Mapper(encoder, DECODE),
                                    ArcMapFstOptions()) {
    GetMutableImpl()->SetInputSymbols(encoder.InputSymbols());
    GetMutableImpl()->SetOutputSymbols(encoder.OutputSymbols());
  }

  // See Fst<>::Copy() for doc.
  DecodeFst(const DecodeFst &fst, bool safe = false)
      : ArcMapFst<Arc, Arc, Mapper>(fst, safe) {}

  // Makes a copy of this DecodeFst. See Fst<>::Copy() for further doc.
  DecodeFst *Copy(bool safe = false) const override {
    return new DecodeFst(*this, safe);
  }

 private:
  using ImplToFst<Impl>::GetImpl;
  using ImplToFst<Impl>::GetMutableImpl;
};

// Specialization for EncodeFst.
template <class Arc>
class StateIterator<EncodeFst<Arc>>
    : public StateIterator<ArcMapFst<Arc, Arc, EncodeMapper<Arc>>> {
 public:
  explicit StateIterator(const EncodeFst<Arc> &fst)
      : StateIterator<ArcMapFst<Arc, Arc, EncodeMapper<Arc>>>(fst) {}
};

// Specialization for EncodeFst.
template <class Arc>
class ArcIterator<EncodeFst<Arc>>
    : public ArcIterator<ArcMapFst<Arc, Arc, EncodeMapper<Arc>>> {
 public:
  ArcIterator(const EncodeFst<Arc> &fst, typename Arc::StateId s)
      : ArcIterator<ArcMapFst<Arc, Arc, EncodeMapper<Arc>>>(fst, s) {}
};

// Specialization for DecodeFst.
template <class Arc>
class StateIterator<DecodeFst<Arc>>
    : public StateIterator<ArcMapFst<Arc, Arc, EncodeMapper<Arc>>> {
 public:
  explicit StateIterator(const DecodeFst<Arc> &fst)
      : StateIterator<ArcMapFst<Arc, Arc, EncodeMapper<Arc>>>(fst) {}
};

// Specialization for DecodeFst.
template <class Arc>
class ArcIterator<DecodeFst<Arc>>
    : public ArcIterator<ArcMapFst<Arc, Arc, EncodeMapper<Arc>>> {
 public:
  ArcIterator(const DecodeFst<Arc> &fst, typename Arc::StateId s)
      : ArcIterator<ArcMapFst<Arc, Arc, EncodeMapper<Arc>>>(fst, s) {}
};

// Useful aliases when using StdArc.

using StdEncodeFst = EncodeFst<StdArc>;

using StdDecodeFst = DecodeFst<StdArc>;

}  // namespace fst

#endif  // FST_ENCODE_H_<|MERGE_RESOLUTION|>--- conflicted
+++ resolved
@@ -293,7 +293,6 @@
   using Label = typename Arc::Label;
   using Weight = typename Arc::Weight;
   using StateId = typename Arc::StateId;
-  
  public:
   explicit EncodeMapper(uint8 flags, EncodeType type = ENCODE)
       : flags_(flags),
@@ -407,18 +406,12 @@
 template <class Arc>
 Arc EncodeMapper<Arc>::operator()(const Arc &arc) {
   if (type_ == ENCODE) {
-<<<<<<< HEAD
-      if ((arc.nextstate == static_cast<StateId>(kNoStateId) && !(flags_ & kEncodeWeights)) ||
-        (arc.nextstate == static_cast<StateId>(kNoStateId) && (flags_ & kEncodeWeights) &&
-         arc.weight == Weight::Zero())) {
-=======
     // If this arc is a hallucinated final state, and we're either not encoding
     // weights, or we're encoding weights but this is non-final, we use an
     // identity-encoding.
     if (arc.nextstate == kNoStateId &&
         ((!(flags_ & kEncodeWeights) ||
           ((flags_ & kEncodeWeights) && arc.weight == Weight::Zero())))) {
->>>>>>> 9d69836d
       return arc;
     } else {
       const auto label = table_->Encode(arc);
@@ -427,7 +420,7 @@
                  arc.nextstate);
     }
   } else {  // type_ == DECODE
-      if (arc.nextstate == static_cast<StateId>(kNoStateId)) {
+    if (arc.nextstate == kNoStateId) {
       return arc;
     } else {
       if (arc.ilabel == 0) return arc;
