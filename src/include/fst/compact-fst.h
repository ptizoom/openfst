// See www.openfst.org for extensive documentation on this weighted
// finite-state transducer library.
//
// FST Class for memory-efficient representation of common types of
// FSTs: linear automata, acceptors, unweighted FSTs, ...

#ifndef FST_COMPACT_FST_H_
#define FST_COMPACT_FST_H_

#include <climits>
#include <iterator>
#include <memory>
#include <tuple>
#include <utility>
#include <vector>

#include <fst/log.h>

#include <fst/cache.h>
#include <fst/expanded-fst.h>
#include <fst/fst-decl.h>  // For optional argument declarations
#include <fst/mapped-file.h>
#include <fst/matcher.h>
#include <fst/test-properties.h>
#include <fst/util.h>


namespace fst {

struct CompactFstOptions : public CacheOptions {
  // The default caching behaviour is to do no caching. Most compactors are
  // cheap and therefore we save memory by not doing caching.
  CompactFstOptions() : CacheOptions(true, 0) {}

  explicit CompactFstOptions(const CacheOptions &opts) : CacheOptions(opts) {}
};

// New upcoming (Fst) Compactor interface - currently used internally
// by CompactFstImpl.
//
// class Compactor {
//  public:
//   // Constructor from the Fst to be compacted.
//   Compactor(const Fst<Arc> &fst, ...);
//   // Copy constructor
//   Compactor(const Compactor &compactor, bool safe = false)
//   // Default constructor (optional, see comment below).
//   Compactor();
//
//   // Returns the start state, number of states, and total number of arcs
//   // of the compacted Fst
//   StateId Start() const;
//   StateId NumStates() const;
//   size_t NumArcs() const;
//
//   // Accessor class for state attributes.
//   class State {
//    public:
//     State();  // Required, corresponds to kNoStateId.
//     State(const Compactor *c, StateId);  // Accessor for StateId 's'.
//     StateId GetStateId() const;
//     Weight Final() const;
//     size_t NumArcs() const;
//     Arc GetArc(size_t i, uint32 f) const;
//   };
//
//   // Modifies 'state' accessor to provide access to state id 's'.
//   void SetState(StateId s, State *state);
//   // Tests whether 'fst' can be compacted by this compactor.
//   bool IsCompatible(const Fst<A> &fst) const;
//   // Return the properties that are always true for an fst
//   // compacted using this compactor
//   uint64 Properties() const;
//   // Return a string identifying the type of compactor.
//   static const string &Type();
//   // Return true if an error has occured.
//   bool Error() const;
//   // Writes a compactor to a file.
//   bool Write(std::ostream &strm, const FstWriteOptions &opts) const;
//   // Reads a compactor from a file.
//   static Compactor*Read(std::istream &strm, const FstReadOptions &opts,
//                         const FstHeader &hdr);
// };
//

// Old (Arc) Compactor Interface:
//
// The ArcCompactor class determines how arcs and final weights are compacted
// and expanded.
//
// Final weights are treated as transitions to the superfinal state, i.e.,
// ilabel = olabel = kNoLabel and nextstate = kNoStateId.
//
// There are two types of compactors:
//
// * Fixed out-degree compactors: 'compactor.Size()' returns a positive integer
//   's'. An FST can be compacted by this compactor only if each state has
//   exactly 's' outgoing transitions (counting a non-Zero() final weight as a
//   transition). A typical example is a compactor for string FSTs, i.e.,
//   's == 1'.
//
// * Variable out-degree compactors: 'compactor.Size() == -1'. There are no
//   out-degree restrictions for these compactors.
//
// Interface:
//
// class ArcCompactor {
//  public:
//   // Element is the type of the compacted transitions.
//   using Element = ...
//
//   // Returns the compacted representation of a transition 'arc'
//   // at a state 's'.
//   Element Compact(StateId s, const Arc &arc);
//
//   // Returns the transition at state 's' represented by the compacted
//   // transition 'e'.
//   Arc Expand(StateId s, const Element &e) const;
//
//   // Returns -1 for variable out-degree compactors, and the mandatory
//   // out-degree otherwise.
//   ssize_t Size() const;
//
//   // Tests whether an FST can be compacted by this compactor.
//   bool Compatible(const Fst<A> &fst) const;
//
//   // Returns the properties that are always true for an FST compacted using
//   // this compactor
//   uint64 Properties() const;
//
//   // Returns a string identifying the type of compactor.
//   static const string &Type();
//
//   // Writes a compactor to a file.
//   bool Write(std::ostream &strm) const;
//
//   // Reads a compactor from a file.
//   static ArcCompactor *Read(std::istream &strm);
//
//   // Default constructor (optional, see comment below).
//   ArcCompactor();
// };
//
// The default constructor is only required for FST_REGISTER to work (i.e.,
// enabling Convert() and the command-line utilities to work with this new
// compactor). However, a default constructor always needs to be specified for
// this code to compile, but one can have it simply raise an error when called,
// like so:
//
// Compactor::Compactor() {
//   FSTERROR() << "Compactor: No default constructor";
// }

// Default implementation data for CompactFst, which can shared between
// otherwise independent copies.
//
// The implementation contains two arrays: 'states_' and 'compacts_'.
//
// For fixed out-degree compactors, the 'states_' array is unallocated. The
// 'compacts_' contains the compacted transitions. Its size is 'ncompacts_'.
// The outgoing transitions at a given state are stored consecutively. For a
// given state 's', its 'compactor.Size()' outgoing transitions (including
// superfinal transition when 's' is final), are stored in position
// ['s*compactor.Size()', '(s+1)*compactor.Size()').
//
// For variable out-degree compactors, the states_ array has size
// 'nstates_ + 1' and contains pointers to positions into 'compacts_'. For a
// given state 's', the compacted transitions of 's' are stored in positions
// ['states_[s]', 'states_[s + 1]') in 'compacts_'. By convention,
// 'states_[nstates_] == ncompacts_'.
//
// In both cases, the superfinal transitions (when 's' is final, i.e.,
// 'Final(s) != Weight::Zero()') are stored first.
//
// The unsigned type U is used to represent indices into the compacts_ array.
template <class Element, class Unsigned>
class DefaultCompactStore {
 public:
  DefaultCompactStore()
      : states_(nullptr),
        compacts_(nullptr),
        nstates_(0),
        ncompacts_(0),
        narcs_(0),
        start_(kNoStateId),
        error_(false) {}

  template <class Arc, class Compactor>
  DefaultCompactStore(const Fst<Arc> &fst, const Compactor &compactor);

  template <class Iterator, class Compactor>
  DefaultCompactStore(const Iterator &begin, const Iterator &end,
                      const Compactor &compactor);

  ~DefaultCompactStore() {
    if (!states_region_) delete[] states_;
    if (!compacts_region_) delete[] compacts_;
  }

  template <class Compactor>
  static DefaultCompactStore<Element, Unsigned> *Read(
      std::istream &strm, const FstReadOptions &opts, const FstHeader &hdr,
      const Compactor &compactor);

  bool Write(std::ostream &strm, const FstWriteOptions &opts) const;

  Unsigned States(ssize_t i) const { return states_[i]; }

  const Element &Compacts(size_t i) const { return compacts_[i]; }

  size_t NumStates() const { return nstates_; }

  size_t NumCompacts() const { return ncompacts_; }

  size_t NumArcs() const { return narcs_; }

  ssize_t Start() const { return start_; }

  bool Error() const { return error_; }

  // Returns a string identifying the type of data storage container.
  static const string &Type();

 private:
  std::unique_ptr<MappedFile> states_region_;
  std::unique_ptr<MappedFile> compacts_region_;
  Unsigned *states_;
  Element *compacts_;
  size_t nstates_;
  size_t ncompacts_;
  size_t narcs_;
  ssize_t start_;
  bool error_;
};

template <class Element, class Unsigned>
template <class Arc, class Compactor>
DefaultCompactStore<Element, Unsigned>::DefaultCompactStore(
    const Fst<Arc> &fst, const Compactor &compactor)
    : states_(nullptr),
      compacts_(nullptr),
      nstates_(0),
      ncompacts_(0),
      narcs_(0),
      start_(kNoStateId),
      error_(false) {
  using Label = typename Arc::Label;
  using StateId = typename Arc::StateId;
  using Weight = typename Arc::Weight;
  start_ = fst.Start();
  // Counts # of states and arcs.
  StateId nfinals = 0;
  for (StateIterator<Fst<Arc>> siter(fst); !siter.Done(); siter.Next()) {
    ++nstates_;
    const auto s = siter.Value();
    narcs_ += fst.NumArcs(s);
    if (fst.Final(s) != Weight::Zero()) ++nfinals;
  }
  if (compactor.Size() == -1) {
    states_ = new Unsigned[nstates_ + 1];
    ncompacts_ = narcs_ + nfinals;
    compacts_ = new Element[ncompacts_];
    states_[nstates_] = ncompacts_;
  } else {
    states_ = nullptr;
    ncompacts_ = nstates_ * compactor.Size();
    if ((narcs_ + nfinals) != ncompacts_) {
      FSTERROR() << "DefaultCompactStore: Compactor incompatible with FST";
      error_ = true;
      return;
    }
    compacts_ = new Element[ncompacts_];
  }
  size_t pos = 0;
  size_t fpos = 0;
  for (size_t s = 0; s < nstates_; ++s) {
    fpos = pos;
    if (compactor.Size() == -1) states_[s] = pos;
    if (fst.Final(s) != Weight::Zero()) {
      compacts_[pos++]
	= compactor.Compact(s
			    , Arc(static_cast<Label>(kNoLabel)
				  , static_cast<Label>(kNoLabel)
				  , fst.Final(s)
				  , kNoStateId
				  )
			    );
    }
    for (ArcIterator<Fst<Arc>> aiter(fst, s); !aiter.Done(); aiter.Next()) {
      compacts_[pos++] = compactor.Compact(s, aiter.Value());
    }
<<<<<<< HEAD
    if ((compactor.Size() != -1) && ((pos - fpos) != (size_t)compactor.Size())) {
=======
    if ((compactor.Size() != -1) && (pos != fpos + compactor.Size())) {
>>>>>>> 0ff1a7b5
      FSTERROR() << "DefaultCompactStore: Compactor incompatible with FST";
      error_ = true;
      return;
    }
  }
  if (pos != ncompacts_) {
    FSTERROR() << "DefaultCompactStore: Compactor incompatible with FST";
    error_ = true;
    return;
  }
}

template <class Element, class Unsigned>
template <class Iterator, class Compactor>
DefaultCompactStore<Element, Unsigned>::DefaultCompactStore(
    const Iterator &begin, const Iterator &end, const Compactor &compactor)
    : states_(nullptr),
      compacts_(nullptr),
      nstates_(0),
      ncompacts_(0),
      narcs_(0),
      start_(kNoStateId),
      error_(false) {
  using Arc = typename Compactor::Arc;
  using Weight = typename Arc::Weight;
  if (compactor.Size() != -1) {
    ncompacts_ = std::distance(begin, end);
    if (compactor.Size() == 1) {
      // For strings, allows implicit final weight. Empty input is the empty
      // string.
      if (ncompacts_ == 0) {
        ++ncompacts_;
      } else {
        const auto arc =
            compactor.Expand(ncompacts_ - 1, *(begin + (ncompacts_ - 1)));
        if (arc.ilabel != kNoLabel) ++ncompacts_;
      }
    }
    if (ncompacts_ % compactor.Size()) {
      FSTERROR() << "DefaultCompactStore: Size of input container incompatible"
                 << " with compactor";
      error_ = true;
      return;
    }
    if (ncompacts_ == 0) return;
    start_ = 0;
    nstates_ = ncompacts_ / compactor.Size();
    compacts_ = new Element[ncompacts_];
    size_t i = 0;
    Iterator it = begin;
    for (; it != end; ++it, ++i) {
      compacts_[i] = *it;
      if (compactor.Expand(i, *it).ilabel != kNoLabel) ++narcs_;
    }
    if (i < ncompacts_) {
      compacts_[i] = compactor.Compact(
          i, Arc(kNoLabel, kNoLabel, Weight::One(), kNoStateId));
    }
  } else {
    if (std::distance(begin, end) == 0) return;
    // Count # of states, arcs and compacts.
    auto it = begin;
    for (size_t i = 0; it != end; ++it, ++i) {
      const auto arc = compactor.Expand(i, *it);
      if (arc.ilabel != kNoLabel) {
        ++narcs_;
        ++ncompacts_;
      } else {
        ++nstates_;
        if (arc.weight != Weight::Zero()) ++ncompacts_;
      }
    }
    start_ = 0;
    compacts_ = new Element[ncompacts_];
    states_ = new Unsigned[nstates_ + 1];
    states_[nstates_] = ncompacts_;
    size_t i = 0;
    size_t s = 0;
    for (it = begin; it != end; ++it) {
      const auto arc = compactor.Expand(i, *it);
      if (arc.ilabel != kNoLabel) {
        compacts_[i++] = *it;
      } else {
        states_[s++] = i;
        if (arc.weight != Weight::Zero()) compacts_[i++] = *it;
      }
    }
    if ((s != nstates_) || (i != ncompacts_)) {
      FSTERROR() << "DefaultCompactStore: Ill-formed input container";
      error_ = true;
      return;
    }
  }
}

template <class Element, class Unsigned>
template <class Compactor>
DefaultCompactStore<Element, Unsigned>
    *DefaultCompactStore<Element, Unsigned>::Read(std::istream &strm,
                                                  const FstReadOptions &opts,
                                                  const FstHeader &hdr,
                                                  const Compactor &compactor) {
  std::unique_ptr<DefaultCompactStore<Element, Unsigned>> data(
      new DefaultCompactStore<Element, Unsigned>());
  data->start_ = hdr.Start();
  data->nstates_ = hdr.NumStates();
  data->narcs_ = hdr.NumArcs();
  if (compactor.Size() == -1) {
    if ((hdr.GetFlags() & FstHeader::IS_ALIGNED) && !AlignInput(strm)) {
      LOG(ERROR) << "DefaultCompactStore::Read: Alignment failed: "
                 << opts.source;
      return nullptr;
    }
    auto b = (data->nstates_ + 1) * sizeof(Unsigned);
    data->states_region_.reset(MappedFile::Map(
        &strm, opts.mode == FstReadOptions::MAP, opts.source, b));
    if (!strm || !data->states_region_) {
      LOG(ERROR) << "DefaultCompactStore::Read: Read failed: " << opts.source;
      return nullptr;
    }
    data->states_ =
        static_cast<Unsigned *>(data->states_region_->mutable_data());
  } else {
    data->states_ = nullptr;
  }
  data->ncompacts_ = compactor.Size() == -1 ? data->states_[data->nstates_]
                                            : data->nstates_ * compactor.Size();
  if ((hdr.GetFlags() & FstHeader::IS_ALIGNED) && !AlignInput(strm)) {
    LOG(ERROR) << "DefaultCompactStore::Read: Alignment failed: "
               << opts.source;
    return nullptr;
  }
  size_t b = data->ncompacts_ * sizeof(Element);
  data->compacts_region_.reset(
      MappedFile::Map(&strm, opts.mode == FstReadOptions::MAP, opts.source, b));
  if (!strm || !data->compacts_region_) {
    LOG(ERROR) << "DefaultCompactStore::Read: Read failed: " << opts.source;
    return nullptr;
  }
  data->compacts_ =
      static_cast<Element *>(data->compacts_region_->mutable_data());
  return data.release();
}

template <class Element, class Unsigned>
bool DefaultCompactStore<Element, Unsigned>::Write(
    std::ostream &strm, const FstWriteOptions &opts) const {
  if (states_) {
    if (opts.align && !AlignOutput(strm)) {
      LOG(ERROR) << "DefaultCompactStore::Write: Alignment failed: "
                 << opts.source;
      return false;
    }
    strm.write(reinterpret_cast<char *>(states_),
               (nstates_ + 1) * sizeof(Unsigned));
  }
  if (opts.align && !AlignOutput(strm)) {
    LOG(ERROR) << "DefaultCompactStore::Write: Alignment failed: "
               << opts.source;
    return false;
  }
  strm.write(reinterpret_cast<char *>(compacts_), ncompacts_ * sizeof(Element));
  strm.flush();
  if (!strm) {
    LOG(ERROR) << "DefaultCompactStore::Write: Write failed: " << opts.source;
    return false;
  }
  return true;
}

template <class Element, class Unsigned>
const string &DefaultCompactStore<Element, Unsigned>::Type() {
  static const string *const type = new string("compact");
  return *type;
}

template <class C, class U, class S> class DefaultCompactState;

// Wraps an arc compactor and a compact store as a new Fst compactor.
template <class C, class U,
          class S = DefaultCompactStore<typename C::Element, U>>
class DefaultCompactor {
 public:
  using ArcCompactor = C;
  using Unsigned = U;
  using CompactStore = S;
  using Element = typename C::Element;
  using Arc = typename C::Arc;
  using StateId = typename Arc::StateId;
  using Weight = typename Arc::Weight;
  using State = DefaultCompactState<C, U, S>;
  friend State;

  DefaultCompactor()
      : arc_compactor_(nullptr), compact_store_(nullptr) {}

  // Constructs from Fst.
  DefaultCompactor(const Fst<Arc> &fst,
                   std::shared_ptr<ArcCompactor> arc_compactor)
      : arc_compactor_(std::move(arc_compactor)),
        compact_store_(std::make_shared<S>(fst, *arc_compactor_)) {}

  DefaultCompactor(const Fst<Arc> &fst,
                   std::shared_ptr<DefaultCompactor<C, U, S>> compactor)
      : arc_compactor_(compactor->arc_compactor_),
        compact_store_(compactor->compact_store_ == nullptr ?
                       std::make_shared<S>(fst, *arc_compactor_) :
                       compactor->compact_store_) {}

  // Constructs from CompactStore.
  DefaultCompactor(std::shared_ptr<ArcCompactor> arc_compactor,
                   std::shared_ptr<CompactStore> compact_store)
      : arc_compactor_(std::move(arc_compactor)),
        compact_store_(std::move(compact_store)) {}

  // Constructs from set of compact elements (when arc_compactor.Size() != -1).
  template <class Iterator>
  DefaultCompactor(const Iterator &b, const Iterator &e,
                   std::shared_ptr<C> arc_compactor)
      : arc_compactor_(std::move(arc_compactor)),
        compact_store_(std::make_shared<S>(b, e, *arc_compactor_)) {}

  // Copy constructor.
  DefaultCompactor(const DefaultCompactor<C, U, S> &compactor)
      : arc_compactor_(std::make_shared<C>(*compactor.GetArcCompactor())),
        compact_store_(compactor.SharedCompactStore()) {}

  template <class OtherC>
  explicit DefaultCompactor(const DefaultCompactor<OtherC, U, S> &compactor)
      : arc_compactor_(std::make_shared<C>(*compactor.GetArcCompactor())),
        compact_store_(compactor.SharedCompactStore()) {}

  StateId Start() const { return compact_store_->Start(); }
  StateId NumStates() const { return compact_store_->NumStates(); }
  size_t NumArcs() const { return compact_store_->NumArcs(); }

  void SetState(StateId s, State *state) const {
    if (state->GetStateId() != s) state->Set(this, s);
  }

  static DefaultCompactor<C, U, S> *Read(std::istream &strm,
                                         const FstReadOptions &opts,
                                         const FstHeader &hdr) {
    std::shared_ptr<C> arc_compactor(C::Read(strm));
    if (arc_compactor == nullptr) return nullptr;
    std::shared_ptr<S> compact_store(S::Read(strm, opts, hdr, *arc_compactor));
    if (compact_store == nullptr) return nullptr;
    return new DefaultCompactor<C, U, S>(arc_compactor, compact_store);
  }

  bool Write(std::ostream &strm, const FstWriteOptions &opts) const {
    return arc_compactor_->Write(strm) && compact_store_->Write(strm, opts);
  }

  uint64 Properties() const { return arc_compactor_->Properties(); }

  bool IsCompatible(const Fst<Arc> &fst) const {
    return arc_compactor_->Compatible(fst);
  }

  bool Error() const { return compact_store_->Error(); }

  bool HasFixedOutdegree() const { return arc_compactor_->Size() != -1; }

  static const string &Type() {
    static const string *const type = [] {
      string type = "compact";
      if (sizeof(U) != sizeof(uint32)) type += std::to_string(8 * sizeof(U));
      type += "_";
      type += C::Type();
      if (CompactStore::Type() != "compact") {
        type += "_";
        type += CompactStore::Type();
      }
      return new string(type);
    }();
    return *type;
  }

  const ArcCompactor *GetArcCompactor() const { return arc_compactor_.get(); }
  CompactStore *GetCompactStore() const { return compact_store_.get(); }

  std::shared_ptr<ArcCompactor> SharedArcCompactor() const {
    return arc_compactor_;
  }

  std::shared_ptr<CompactStore> SharedCompactStore() const {
    return compact_store_;
  }

  // TODO(allauzen): remove dependencies on this method and make private.
  Arc ComputeArc(StateId s, Unsigned i, uint32 f) const {
    return arc_compactor_->Expand(s, compact_store_->Compacts(i), f);
  }

 private:
  std::pair<Unsigned, Unsigned> CompactsRange(StateId s) const {
    std::pair<size_t, size_t> range;
    if (HasFixedOutdegree()) {
      range.first = s * arc_compactor_->Size();
      range.second = arc_compactor_->Size();
    } else {
      range.first = compact_store_->States(s);
      range.second = compact_store_->States(s + 1) - range.first;
    }
    return range;
  }

 private:
  std::shared_ptr<ArcCompactor> arc_compactor_;
  std::shared_ptr<CompactStore> compact_store_;
};

// Default implementation of state attributes accessor class for
// DefaultCompactor. Use of efficient specialization strongly encouraged.
template <class C, class U, class S>
class DefaultCompactState {
 public:
  using Arc = typename C::Arc;
  using StateId = typename Arc::StateId;
  using Weight = typename Arc::Weight;

  DefaultCompactState() = default;

  DefaultCompactState(const DefaultCompactor<C, U, S> *compactor, StateId s)
      : compactor_(compactor),
        s_(s),
        range_(compactor->CompactsRange(s)),
        has_final_(
            range_.second != 0 &&
            compactor->ComputeArc(s, range_.first,
                                 kArcILabelValue).ilabel == kNoLabel) {
    if (has_final_) {
      ++range_.first;
      --range_.second;
    }
  }

  void Set(const DefaultCompactor<C, U, S> *compactor, StateId s) {
    compactor_ = compactor;
    s_ = s;
    range_ = compactor->CompactsRange(s);
    if (range_.second != 0 &&
        compactor->ComputeArc(s, range_.first, kArcILabelValue).ilabel
        == kNoLabel) {
      has_final_ = true;
      ++range_.first;
      --range_.second;
    } else {
      has_final_ = false;
    }
  }

  StateId GetStateId() const { return s_; }

  Weight Final() const {
    if (!has_final_) return Weight::Zero();
    return compactor_->ComputeArc(s_, range_.first - 1, kArcWeightValue).weight;
  }

  size_t NumArcs() const { return range_.second; }

  Arc GetArc(size_t i, uint32 f) const {
    return compactor_->ComputeArc(s_, range_.first + i, f);
  }

 private:
  const DefaultCompactor<C, U, S> *compactor_ = nullptr;  // borrowed ref.
  StateId s_ = kNoStateId;
  std::pair<U, U> range_ = {0, 0};
  bool has_final_ = false;
};

// Specialization for DefaultCompactStore.
template <class C, class U>
class DefaultCompactState<C, U, DefaultCompactStore<typename C::Element, U>> {
 public:
  using Arc = typename C::Arc;
  using StateId = typename Arc::StateId;
  using Weight = typename Arc::Weight;
  using CompactStore = DefaultCompactStore<typename C::Element, U>;

  using Label = typename Arc::Label;
 
  DefaultCompactState() = default;

  DefaultCompactState(
      const DefaultCompactor<C, U, CompactStore> *compactor, StateId s)
      : arc_compactor_(compactor->GetArcCompactor()), s_(s) {
    Init(compactor);
  }

  void Set(const DefaultCompactor<C, U, CompactStore> *compactor, StateId s) {
    arc_compactor_ = compactor->GetArcCompactor();
    s_ = s;
    has_final_ = false;
    Init(compactor);
  }

  StateId GetStateId() const { return s_; }

  Weight Final() const {
    if (!has_final_) return Weight::Zero();
    return arc_compactor_->Expand(s_, *(compacts_ - 1), kArcWeightValue).weight;
  }

  size_t NumArcs() const { return num_arcs_; }

  Arc GetArc(size_t i, uint32 f) const {
    return arc_compactor_->Expand(s_, compacts_[i], f);
  }

 private:
  void Init(const DefaultCompactor<C, U, CompactStore> *compactor) {
    const auto *store = compactor->GetCompactStore();
    U offset;
    if (!compactor->HasFixedOutdegree()) {  // Variable out-degree compactor.
      offset = store->States(s_);
      num_arcs_ = store->States(s_ + 1) - offset;
    } else {  // Fixed out-degree compactor.
      offset = s_ * arc_compactor_->Size();
      num_arcs_ = arc_compactor_->Size();
    }
    if (num_arcs_ > 0) {
      compacts_ = &(store->Compacts(offset));
      //TODO::PTZ180827 should it be   kNoLabel anyhow?
      if (arc_compactor_->Expand(s_, *compacts_, kArcILabelValue).ilabel
          == static_cast< Label >(kNoLabel) /*kNoStateId*/) {
        ++compacts_;
        --num_arcs_;
        has_final_ = true;
      }
    }
  }

 private:
  const C *arc_compactor_ = nullptr;               // Borrowed reference.
  const typename C::Element *compacts_ = nullptr;  // Borrowed reference.
  StateId s_ = kNoStateId;
  U num_arcs_ = 0;
  bool has_final_ = false;
};

template <class Arc, class ArcCompactor, class Unsigned, class CompactStore,
          class CacheStore>
class CompactFst;

template <class F, class G>
void Cast(const F &, G *);

namespace internal {

// Implementation class for CompactFst, which contains parametrizeable
// Fst data storage (DefaultCompactStore by default) and Fst cache.
template <class Arc, class C, class CacheStore = DefaultCacheStore<Arc>>
class CompactFstImpl
    : public CacheBaseImpl<typename CacheStore::State, CacheStore> {
 public:
  using Weight = typename Arc::Weight;
  using StateId = typename Arc::StateId;
  using Compactor = C;

  using FstImpl<Arc>::SetType;
  using FstImpl<Arc>::SetProperties;
  using FstImpl<Arc>::Properties;
  using FstImpl<Arc>::SetInputSymbols;
  using FstImpl<Arc>::SetOutputSymbols;
  using FstImpl<Arc>::WriteHeader;

  using ImplBase = CacheBaseImpl<typename CacheStore::State, CacheStore>;
  using ImplBase::PushArc;
  using ImplBase::HasArcs;
  using ImplBase::HasFinal;
  using ImplBase::HasStart;
  using ImplBase::SetArcs;
  using ImplBase::SetFinal;
  using ImplBase::SetStart;

  CompactFstImpl()
      : ImplBase(CompactFstOptions()),
        compactor_() {
    SetType(Compactor::Type());
    SetProperties(kNullProperties | kStaticProperties);
  }

  CompactFstImpl(const Fst<Arc> &fst, std::shared_ptr<Compactor> compactor,
                 const CompactFstOptions &opts)
      : ImplBase(opts),
        compactor_(std::make_shared<Compactor>(fst, compactor)) {
    SetType(Compactor::Type());
    SetInputSymbols(fst.InputSymbols());
    SetOutputSymbols(fst.OutputSymbols());
    if (compactor_->Error()) SetProperties(kError, kError);
    uint64 copy_properties = fst.Properties(kMutable, false) ?
        fst.Properties(kCopyProperties, true):
        CheckProperties(fst,
                        kCopyProperties & ~kWeightedCycles & ~kUnweightedCycles,
                        kCopyProperties);
    if ((copy_properties & kError) || !compactor_->IsCompatible(fst)) {
      FSTERROR() << "CompactFstImpl: Input Fst incompatible with compactor";
      SetProperties(kError, kError);
      return;
    }
    SetProperties(copy_properties | kStaticProperties);
  }

  CompactFstImpl(std::shared_ptr<Compactor> compactor,
                 const CompactFstOptions &opts)
      : ImplBase(opts),
        compactor_(compactor) {
    SetType(Compactor::Type());
    SetProperties(kStaticProperties | compactor_->Properties());
    if (compactor_->Error()) SetProperties(kError, kError);
  }

  CompactFstImpl(const CompactFstImpl<Arc, Compactor, CacheStore> &impl)
      : ImplBase(impl),
        compactor_(impl.compactor_ == nullptr ?
                   std::make_shared<Compactor>() :
                   std::make_shared<Compactor>(*impl.compactor_)) {
    SetType(impl.Type());
    SetProperties(impl.Properties());
    SetInputSymbols(impl.InputSymbols());
    SetOutputSymbols(impl.OutputSymbols());
  }

  // Allows to change the cache store from OtherI to I.
  template <class OtherCacheStore>
  CompactFstImpl(const CompactFstImpl<Arc, Compactor, OtherCacheStore> &impl)
      : ImplBase(CacheOptions(impl.GetCacheGc(), impl.GetCacheLimit())),
        compactor_(impl.compactor_ == nullptr ?
                   std::make_shared<Compactor>() :
                   std::make_shared<Compactor>(*impl.compactor_)) {
    SetType(impl.Type());
    SetProperties(impl.Properties());
    SetInputSymbols(impl.InputSymbols());
    SetOutputSymbols(impl.OutputSymbols());
  }

  StateId Start() {
    if (!HasStart()) SetStart(compactor_->Start());
    return ImplBase::Start();
  }

  Weight Final(StateId s) {
    if (HasFinal(s)) return ImplBase::Final(s);
    compactor_->SetState(s, &state_);
    return state_.Final();
  }

  StateId NumStates() const {
    if (Properties(kError)) return 0;
    return compactor_->NumStates();
  }

  size_t NumArcs(StateId s) {
    if (HasArcs(s)) return ImplBase::NumArcs(s);
    compactor_->SetState(s, &state_);
    return state_.NumArcs();
  }

  size_t NumInputEpsilons(StateId s) {
    if (!HasArcs(s) && !Properties(kILabelSorted)) Expand(s);
    if (HasArcs(s)) return ImplBase::NumInputEpsilons(s);
    return CountEpsilons(s, false);
  }

  size_t NumOutputEpsilons(StateId s) {
    if (!HasArcs(s) && !Properties(kOLabelSorted)) Expand(s);
    if (HasArcs(s)) return ImplBase::NumOutputEpsilons(s);
    return CountEpsilons(s, true);
  }

  size_t CountEpsilons(StateId s, bool output_epsilons) {
    compactor_->SetState(s, &state_);
    const uint32 f = output_epsilons ? kArcOLabelValue : kArcILabelValue;
    size_t num_eps = 0;
    for (size_t i = 0; i < state_.NumArcs(); ++i) {
      const auto& arc = state_.GetArc(i, f);
      const auto label = output_epsilons ? arc.olabel : arc.ilabel;
      if (label == 0)
        ++num_eps;
      else if (label > 0)
        break;
    }
    return num_eps;
  }

  static CompactFstImpl<Arc, Compactor, CacheStore> *Read(
      std::istream &strm, const FstReadOptions &opts) {
    std::unique_ptr<CompactFstImpl<Arc, Compactor, CacheStore>> impl(
      new CompactFstImpl<Arc, Compactor, CacheStore>());
    FstHeader hdr;
    if (!impl->ReadHeader(strm, opts, kMinFileVersion, &hdr)) {
      return nullptr;
    }
    // Ensures compatibility.
    if (hdr.Version() == kAlignedFileVersion) {
      hdr.SetFlags(hdr.GetFlags() | FstHeader::IS_ALIGNED);
    }
    impl->compactor_ = std::shared_ptr<Compactor>(
        Compactor::Read(strm, opts, hdr));
    if (!impl->compactor_) {
      return nullptr;
    }
    return impl.release();
  }

  bool Write(std::ostream &strm, const FstWriteOptions &opts) const {
    FstHeader hdr;
    hdr.SetStart(compactor_->Start());
    hdr.SetNumStates(compactor_->NumStates());
    hdr.SetNumArcs(compactor_->NumArcs());
    // Ensures compatibility.
    const auto file_version = opts.align ? kAlignedFileVersion : kFileVersion;
    WriteHeader(strm, opts, file_version, &hdr);
    return compactor_->Write(strm, opts);
  }

  // Provides information needed for generic state iterator.
  void InitStateIterator(StateIteratorData<Arc> *data) const {
    data->base = nullptr;
    data->nstates = compactor_->NumStates();
  }

  void InitArcIterator(StateId s, ArcIteratorData<Arc> *data) {
    if (!HasArcs(s)) Expand(s);
    ImplBase::InitArcIterator(s, data);
  }

  void Expand(StateId s) {
    compactor_->SetState(s, &state_);
    for (size_t i = 0; i < state_.NumArcs(); ++i)
      PushArc(s, state_.GetArc(i, kArcValueFlags));
    SetArcs(s);
    if (!HasFinal(s)) SetFinal(s, state_.Final());
  }

  const Compactor *GetCompactor() const { return compactor_.get(); }
  std::shared_ptr<Compactor> SharedCompactor() const { return compactor_; }
  void SetCompactor(std::shared_ptr<Compactor> compactor) {
    // TODO(allauzen): is this correct? is this needed?
    // TODO(allauzen): consider removing and forcing this through direct calls
    // to compactor.
    compactor_ = compactor;
  }

  // Properties always true of this FST class.
  static constexpr uint64 kStaticProperties = kExpanded;

 protected:
  template <class OtherArc, class OtherCompactor, class OtherCacheStore>
  explicit CompactFstImpl(
    const CompactFstImpl<OtherArc, OtherCompactor, OtherCacheStore> &impl)
    : compactor_(std::make_shared<Compactor>(*impl.GetCompactor())) {
    SetType(impl.Type());
    SetProperties(impl.Properties());
    SetInputSymbols(impl.InputSymbols());
    SetOutputSymbols(impl.OutputSymbols());
  }

 private:
  // Allows access during write.
  template <class AnyArc, class ArcCompactor, class Unsigned,
            class CompactStore, class AnyCacheStore>
  friend class ::fst::CompactFst;  // allow access during write.

  // Current unaligned file format version.
  static constexpr int kFileVersion = 2;
  // Current aligned file format version.
  static constexpr int kAlignedFileVersion = 1;
  // Minimum file format version supported.
  static constexpr int kMinFileVersion = 1;

  std::shared_ptr<Compactor> compactor_;
  typename Compactor::State state_;
};

template <class Arc, class Compactor, class CacheStore>
constexpr uint64 CompactFstImpl<Arc, Compactor, CacheStore>::kStaticProperties;

template <class Arc, class Compactor, class CacheStore>
constexpr int CompactFstImpl<Arc, Compactor, CacheStore>::kFileVersion;

template <class Arc, class Compactor, class CacheStore>
constexpr int CompactFstImpl<Arc, Compactor, CacheStore>::kAlignedFileVersion;

template <class Arc, class Compactor, class CacheStore>
constexpr int CompactFstImpl<Arc, Compactor, CacheStore>::kMinFileVersion;

}  // namespace internal

// This class attaches interface to implementation and handles reference
// counting, delegating most methods to ImplToExpandedFst. The Unsigned type
// is used to represent indices into the compact arc array. (Template
// argument defaults are declared in fst-decl.h.)
template <class A, class ArcCompactor, class Unsigned, class CompactStore,
          class CacheStore>
class CompactFst
    : public ImplToExpandedFst<internal::CompactFstImpl<
          A,
          DefaultCompactor<ArcCompactor, Unsigned, CompactStore>,
          CacheStore>> {
 public:
  template <class F, class G>
  void friend Cast(const F &, G *);

  using Arc = A;
  using StateId = typename A::StateId;
  using Compactor = DefaultCompactor<ArcCompactor, Unsigned, CompactStore>;
  using Impl = internal::CompactFstImpl<A, Compactor, CacheStore>;
  using Store = CacheStore;  // for CacheArcIterator

  friend class StateIterator<
      CompactFst<A, ArcCompactor, Unsigned, CompactStore, CacheStore>>;
  friend class ArcIterator<
      CompactFst<A, ArcCompactor, Unsigned, CompactStore, CacheStore>>;

  CompactFst() : ImplToExpandedFst<Impl>(std::make_shared<Impl>()) {}

  // If data is not nullptr, it is assumed to be already initialized.
  explicit CompactFst(
      const Fst<A> &fst,
      const ArcCompactor &compactor = ArcCompactor(),
      const CompactFstOptions &opts = CompactFstOptions(),
      std::shared_ptr<CompactStore> data = std::shared_ptr<CompactStore>())
      : ImplToExpandedFst<Impl>(
            std::make_shared<Impl>(
                fst,
                std::make_shared<Compactor>(
                    std::make_shared<ArcCompactor>(compactor), data),
                opts)) {}

  // If data is not nullptr, it is assumed to be already initialized.
  CompactFst(
      const Fst<Arc> &fst,
      std::shared_ptr<ArcCompactor> compactor,
      const CompactFstOptions &opts = CompactFstOptions(),
      std::shared_ptr<CompactStore> data = std::shared_ptr<CompactStore>())
      : ImplToExpandedFst<Impl>(
            std::make_shared<Impl>(fst,
                                   std::make_shared<Compactor>(compactor, data),
                                   opts)) {}

  // The following 2 constructors take as input two iterators delimiting a set
  // of (already) compacted transitions, starting with the transitions out of
  // the initial state. The format of the input differs for fixed out-degree
  // and variable out-degree compactors.
  //
  // - For fixed out-degree compactors, the final weight (encoded as a
  // compacted transition) needs to be given only for final states. All strings
  // (compactor of size 1) will be assume to be terminated by a final state
  // even when the final state is not implicitely given.
  //
  // - For variable out-degree compactors, the final weight (encoded as a
  // compacted transition) needs to be given for all states and must appeared
  // first in the list (for state s, final weight of s, followed by outgoing
  // transitons in s).
  //
  // These 2 constructors allows the direct construction of a CompactFst
  // without first creating a more memory-hungry regular FST. This is useful
  // when memory usage is severely constrained.
  template <class Iterator>
  explicit CompactFst(const Iterator &begin, const Iterator &end,
                      const ArcCompactor &compactor = ArcCompactor(),
                      const CompactFstOptions &opts = CompactFstOptions())
      : ImplToExpandedFst<Impl>(
            std::make_shared<Impl>(
                std::make_shared<Compactor>(
                    begin, end, std::make_shared<ArcCompactor>(compactor)),
                opts)) {}

  template <class Iterator>
  CompactFst(const Iterator &begin, const Iterator &end,
             std::shared_ptr<ArcCompactor> compactor,
             const CompactFstOptions &opts = CompactFstOptions())
      : ImplToExpandedFst<Impl>(
            std::make_shared<Impl>(
                std::make_shared<Compactor>(begin, end, compactor), opts)) {}

  // See Fst<>::Copy() for doc.
  CompactFst(
      const CompactFst<A, ArcCompactor, Unsigned, CompactStore, CacheStore>
      &fst,
      bool safe = false)
      : ImplToExpandedFst<Impl>(fst, safe) {}

  // Get a copy of this CompactFst. See Fst<>::Copy() for further doc.
  CompactFst<A, ArcCompactor, Unsigned, CompactStore, CacheStore> *Copy(
      bool safe = false) const override {
    return new CompactFst<A, ArcCompactor, Unsigned, CompactStore, CacheStore>(
        *this, safe);
  }

  // Read a CompactFst from an input stream; return nullptr on error
  static CompactFst<A, ArcCompactor, Unsigned, CompactStore, CacheStore> *Read(
      std::istream &strm, const FstReadOptions &opts) {
    auto *impl = Impl::Read(strm, opts);
    return impl ? new CompactFst<A, ArcCompactor, Unsigned, CompactStore,
                                 CacheStore>(std::shared_ptr<Impl>(impl))
                : nullptr;
  }

  // Read a CompactFst from a file; return nullptr on error
  // Empty filename reads from standard input
  static CompactFst<A, ArcCompactor, Unsigned, CompactStore, CacheStore> *Read(
      const string &filename) {
    auto *impl = ImplToExpandedFst<Impl>::Read(filename);
    return impl ? new CompactFst<A, ArcCompactor, Unsigned, CompactStore,
                                 CacheStore>(std::shared_ptr<Impl>(impl))
                : nullptr;
  }

  bool Write(std::ostream &strm, const FstWriteOptions &opts) const override {
    return GetImpl()->Write(strm, opts);
  }

  bool Write(const string &filename) const override {
    return Fst<Arc>::WriteFile(filename);
  }

  template <class FST>
  static bool WriteFst(const FST &fst, const ArcCompactor &compactor,
                       std::ostream &strm, const FstWriteOptions &opts);

  void InitStateIterator(StateIteratorData<Arc> *data) const override {
    GetImpl()->InitStateIterator(data);
  }

  void InitArcIterator(StateId s, ArcIteratorData<Arc> *data) const override {
    GetMutableImpl()->InitArcIterator(s, data);
  }

  MatcherBase<Arc> *InitMatcher(MatchType match_type) const override {
    return new SortedMatcher<
        CompactFst<A, ArcCompactor, Unsigned, CompactStore, CacheStore>>(
        *this, match_type);
  }

  template <class Iterator>
  void SetCompactElements(const Iterator &b, const Iterator &e) {
    GetMutableImpl()->SetCompactor(std::make_shared<Compactor>(
        b, e, std::make_shared<ArcCompactor>()));
  }

 private:
  using ImplToFst<Impl, ExpandedFst<Arc>>::GetImpl;
  using ImplToFst<Impl, ExpandedFst<Arc>>::GetMutableImpl;

  explicit CompactFst(std::shared_ptr<Impl> impl)
      : ImplToExpandedFst<Impl>(impl) {}

  // Use overloading to extract the type of the argument.
  static Impl *GetImplIfCompactFst(
      const CompactFst<A, ArcCompactor, Unsigned, CompactStore, CacheStore>
          &compact_fst) {
    return compact_fst.GetImpl();
  }

  // This does not give privileged treatment to subclasses of CompactFst.
  template <typename NonCompactFst>
  static Impl *GetImplIfCompactFst(const NonCompactFst &fst) {
    return nullptr;
  }

  CompactFst &operator=(const CompactFst &fst) = delete;
};

// Writes FST in Compact format, with a possible pass over the machine before
// writing to compute the number of states and arcs.
template <class A, class ArcCompactor, class Unsigned, class CompactStore,
          class CacheStore>
template <class FST>
bool CompactFst<A, ArcCompactor, Unsigned, CompactStore, CacheStore>::WriteFst(
    const FST &fst, const ArcCompactor &compactor, std::ostream &strm,
    const FstWriteOptions &opts) {
  using Arc = A;
  using Weight = typename A::Weight;
  using Element = typename ArcCompactor::Element;
  const auto file_version =
      opts.align ? Impl::kAlignedFileVersion : Impl::kFileVersion;
  size_t num_arcs = -1;
  size_t num_states = -1;
  auto first_pass_compactor = compactor;
  if (auto *impl = GetImplIfCompactFst(fst)) {
    num_arcs = impl->GetCompactor()->GetCompactStore()->NumArcs();
    num_states = impl->GetCompactor()->GetCompactStore()->NumStates();
    first_pass_compactor = *impl->GetCompactor()->GetArcCompactor();
  } else {
    // A first pass is needed to compute the state of the compactor, which
    // is saved ahead of the rest of the data structures. This unfortunately
    // means forcing a complete double compaction when writing in this format.
    // TODO(allauzen): eliminate mutable state from compactors.
    num_arcs = 0;
    num_states = 0;
    for (StateIterator<FST> siter(fst); !siter.Done(); siter.Next()) {
      const auto s = siter.Value();
      ++num_states;
      if (fst.Final(s) != Weight::Zero()) {
        first_pass_compactor.Compact(
            s, Arc(kNoLabel, kNoLabel, fst.Final(s), kNoStateId));
      }
      for (ArcIterator<FST> aiter(fst, s); !aiter.Done(); aiter.Next()) {
        ++num_arcs;
        first_pass_compactor.Compact(s, aiter.Value());
      }
    }
  }
  FstHeader hdr;
  hdr.SetStart(fst.Start());
  hdr.SetNumStates(num_states);
  hdr.SetNumArcs(num_arcs);
  string type = "compact";
  if (sizeof(Unsigned) != sizeof(uint32)) {
    type += std::to_string(CHAR_BIT * sizeof(Unsigned));
  }
  type += "_";
  type += ArcCompactor::Type();
  if (CompactStore::Type() != "compact") {
    type += "_";
    type += CompactStore::Type();
  }
  const auto copy_properties = fst.Properties(kCopyProperties, true);
  if ((copy_properties & kError) || !compactor.Compatible(fst)) {
    FSTERROR() << "Fst incompatible with compactor";
    return false;
  }
  uint64 properties = copy_properties | Impl::kStaticProperties;
  internal::FstImpl<Arc>::WriteFstHeader(fst, strm, opts, file_version, type,
                                         properties, &hdr);
  first_pass_compactor.Write(strm);
  if (first_pass_compactor.Size() == -1) {
    if (opts.align && !AlignOutput(strm)) {
      LOG(ERROR) << "CompactFst::Write: Alignment failed: " << opts.source;
      return false;
    }
    Unsigned compacts = 0;
    for (StateIterator<FST> siter(fst); !siter.Done(); siter.Next()) {
      const auto s = siter.Value();
      strm.write(reinterpret_cast<const char *>(&compacts), sizeof(compacts));
      if (fst.Final(s) != Weight::Zero()) {
        ++compacts;
      }
      compacts += fst.NumArcs(s);
    }
    strm.write(reinterpret_cast<const char *>(&compacts), sizeof(compacts));
  }
  if (opts.align && !AlignOutput(strm)) {
    LOG(ERROR) << "Could not align file during write after writing states";
  }
  const auto &second_pass_compactor = compactor;
  Element element;
  for (StateIterator<FST> siter(fst); !siter.Done(); siter.Next()) {
    const auto s = siter.Value();
    if (fst.Final(s) != Weight::Zero()) {
      element = second_pass_compactor.Compact(
          s, A(kNoLabel, kNoLabel, fst.Final(s), kNoStateId));
      strm.write(reinterpret_cast<const char *>(&element), sizeof(element));
    }
    for (ArcIterator<FST> aiter(fst, s); !aiter.Done(); aiter.Next()) {
      element = second_pass_compactor.Compact(s, aiter.Value());
      strm.write(reinterpret_cast<const char *>(&element), sizeof(element));
    }
  }
  strm.flush();
  if (!strm) {
    LOG(ERROR) << "CompactFst write failed: " << opts.source;
    return false;
  }
  return true;
}

// Specialization for CompactFst; see generic version in fst.h for sample
// usage (but use the CompactFst type!). This version should inline.
template <class Arc, class ArcCompactor, class Unsigned, class CompactStore,
          class CacheStore>
class StateIterator<
    CompactFst<Arc, ArcCompactor, Unsigned, CompactStore, CacheStore>> {
 public:
  using StateId = typename Arc::StateId;

  explicit StateIterator(
      const CompactFst<Arc, ArcCompactor, Unsigned, CompactStore,
                       CacheStore> &fst)
      : nstates_(fst.GetImpl()->NumStates()), s_(0) {}

  bool Done() const { return s_ >= nstates_; }

  StateId Value() const { return s_; }

  void Next() { ++s_; }

  void Reset() { s_ = 0; }

 private:
  StateId nstates_;
  StateId s_;
};

// Specialization for CompactFst. Never caches,
// always iterates over the underlying compact elements.
template <class Arc, class ArcCompactor, class Unsigned,
          class CompactStore, class CacheStore>
class ArcIterator<CompactFst<
    Arc, ArcCompactor, Unsigned, CompactStore, CacheStore>> {
 public:
  using StateId = typename Arc::StateId;
  using Element = typename ArcCompactor::Element;
  using Compactor = DefaultCompactor<ArcCompactor, Unsigned, CompactStore>;
  using State = typename Compactor::State;

  ArcIterator(const CompactFst<Arc, ArcCompactor, Unsigned, CompactStore,
                               CacheStore> &fst,
              StateId s)
      : state_(fst.GetImpl()->GetCompactor(), s),
        pos_(0),
        flags_(kArcValueFlags) {}

  bool Done() const { return pos_ >= state_.NumArcs(); }

  const Arc &Value() const {
    arc_ = state_.GetArc(pos_, flags_);
    return arc_;
  }

  void Next() { ++pos_; }

  size_t Position() const { return pos_; }

  void Reset() { pos_ = 0; }

  void Seek(size_t pos) { pos_ = pos; }

  uint32 Flags() const { return flags_; }

  void SetFlags(uint32 f, uint32 m) {
    flags_ &= ~m;
    flags_ |= (f & kArcValueFlags);
  }

 private:
  State state_;
  size_t pos_;
  mutable Arc arc_;
  uint32 flags_;
};

// ArcCompactor for unweighted string FSTs.
template <class A>
class StringCompactor {
 public:
  using Arc = A;
  using Label = typename Arc::Label;
  using StateId = typename Arc::StateId;
  using Weight = typename Arc::Weight;

  using Element = Label;

  Element Compact(StateId s, const Arc &arc) const { return arc.ilabel; }

  Arc Expand(StateId s, const Element &p, uint32 f = kArcValueFlags) const {
    return Arc(p, p, Weight::One(), p != kNoLabel ? s + 1 : kNoStateId);
  }

  constexpr ssize_t Size() const { return 1; }

  constexpr uint64 Properties() const {
    return kString | kAcceptor | kUnweighted;
  }

  bool Compatible(const Fst<Arc> &fst) const {
    const auto props = Properties();
    return fst.Properties(props, true) == props;
  }

  static const string &Type() {
    static const string *const type = new string("string");
    return *type;
  }

  bool Write(std::ostream &strm) const { return true; }

  static StringCompactor *Read(std::istream &strm) {
    return new StringCompactor;
  }
};

// ArcCompactor for weighted string FSTs.
template <class A>
class WeightedStringCompactor {
 public:
  using Arc = A;
  using Label = typename Arc::Label;
  using StateId = typename Arc::StateId;
  using Weight = typename Arc::Weight;

  using Element = std::pair<Label, Weight>;

  Element Compact(StateId s, const Arc &arc) const {
    return std::make_pair(arc.ilabel, arc.weight);
  }

  Arc Expand(StateId s, const Element &p, uint32 f = kArcValueFlags) const {
    return Arc(p.first, p.first, p.second,
               p.first != kNoLabel ? s + 1 : kNoStateId);
  }

  constexpr ssize_t Size() const { return 1; }

  constexpr uint64 Properties() const { return kString | kAcceptor; }

  bool Compatible(const Fst<Arc> &fst) const {
    const auto props = Properties();
    return fst.Properties(props, true) == props;
  }

  static const string &Type() {
    static const string *const type = new string("weighted_string");
    return *type;
  }

  bool Write(std::ostream &strm) const { return true; }

  static WeightedStringCompactor *Read(std::istream &strm) {
    return new WeightedStringCompactor;
  }
};

// ArcCompactor for unweighted acceptor FSTs.
template <class A>
class UnweightedAcceptorCompactor {
 public:
  using Arc = A;
  using Label = typename Arc::Label;
  using StateId = typename Arc::StateId;
  using Weight = typename Arc::Weight;

  using Element = std::pair<Label, StateId>;

  Element Compact(StateId s, const Arc &arc) const {
    return std::make_pair(arc.ilabel, arc.nextstate);
  }

  Arc Expand(StateId s, const Element &p, uint32 f = kArcValueFlags) const {
    return Arc(p.first, p.first, Weight::One(), p.second);
  }

  constexpr ssize_t Size() const { return -1; }

  constexpr uint64 Properties() const { return kAcceptor | kUnweighted; }

  bool Compatible(const Fst<Arc> &fst) const {
    const auto props = Properties();
    return fst.Properties(props, true) == props;
  }

  static const string &Type() {
    static const string *const type = new string("unweighted_acceptor");
    return *type;
  }

  bool Write(std::ostream &strm) const { return true; }

  static UnweightedAcceptorCompactor *Read(std::istream &istrm) {
    return new UnweightedAcceptorCompactor;
  }
};

// ArcCompactor for weighted acceptor FSTs.
template <class A>
class AcceptorCompactor {
 public:
  using Arc = A;
  using Label = typename Arc::Label;
  using StateId = typename Arc::StateId;
  using Weight = typename Arc::Weight;

  using Element = std::pair<std::pair<Label, Weight>, StateId>;

  Element Compact(StateId s, const Arc &arc) const {
    return std::make_pair(std::make_pair(arc.ilabel, arc.weight),
                          arc.nextstate);
  }

  Arc Expand(StateId s, const Element &p, uint32 f = kArcValueFlags) const {
    return Arc(p.first.first, p.first.first, p.first.second, p.second);
  }

  constexpr ssize_t Size() const { return -1; }

  constexpr uint64 Properties() const { return kAcceptor; }

  bool Compatible(const Fst<Arc> &fst) const {
    const auto props = Properties();
    return fst.Properties(props, true) == props;
  }

  static const string &Type() {
    static const string *const type = new string("acceptor");
    return *type;
  }

  bool Write(std::ostream &strm) const { return true; }

  static AcceptorCompactor *Read(std::istream &strm) {
    return new AcceptorCompactor;
  }
};

// ArcCompactor for unweighted FSTs.
template <class A>
class UnweightedCompactor {
 public:
  using Arc = A;
  using Label = typename Arc::Label;
  using StateId = typename Arc::StateId;
  using Weight = typename Arc::Weight;

  using Element = std::pair<std::pair<Label, Label>, StateId>;

  Element Compact(StateId s, const Arc &arc) const {
    return std::make_pair(std::make_pair(arc.ilabel, arc.olabel),
                          arc.nextstate);
  }

  Arc Expand(StateId s, const Element &p, uint32 f = kArcValueFlags) const {
    return Arc(p.first.first, p.first.second, Weight::One(), p.second);
  }

  constexpr ssize_t Size() const { return -1; }

  constexpr uint64 Properties() const { return kUnweighted; }

  bool Compatible(const Fst<Arc> &fst) const {
    const auto props = Properties();
    return fst.Properties(props, true) == props;
  }

  static const string &Type() {
    static const string *const type = new string("unweighted");
    return *type;
  }

  bool Write(std::ostream &strm) const { return true; }

  static UnweightedCompactor *Read(std::istream &strm) {
    return new UnweightedCompactor;
  }
};

template <class Arc, class Unsigned /* = uint32 */>
using CompactStringFst = CompactFst<Arc, StringCompactor<Arc>, Unsigned>;

template <class Arc, class Unsigned /* = uint32 */>
using CompactWeightedStringFst =
    CompactFst<Arc, WeightedStringCompactor<Arc>, Unsigned>;

template <class Arc, class Unsigned /* = uint32 */>
using CompactAcceptorFst = CompactFst<Arc, AcceptorCompactor<Arc>, Unsigned>;

template <class Arc, class Unsigned /* = uint32 */>
using CompactUnweightedFst =
    CompactFst<Arc, UnweightedCompactor<Arc>, Unsigned>;

template <class Arc, class Unsigned /* = uint32 */>
using CompactUnweightedAcceptorFst =
    CompactFst<Arc, UnweightedAcceptorCompactor<Arc>, Unsigned>;

using StdCompactStringFst = CompactStringFst<StdArc, uint32>;

using StdCompactWeightedStringFst = CompactWeightedStringFst<StdArc, uint32>;

using StdCompactAcceptorFst = CompactAcceptorFst<StdArc, uint32>;

using StdCompactUnweightedFst = CompactUnweightedFst<StdArc, uint32>;

using StdCompactUnweightedAcceptorFst =
    CompactUnweightedAcceptorFst<StdArc, uint32>;

}  // namespace fst

#endif  // FST_COMPACT_FST_H_<|MERGE_RESOLUTION|>--- conflicted
+++ resolved
@@ -289,11 +289,7 @@
     for (ArcIterator<Fst<Arc>> aiter(fst, s); !aiter.Done(); aiter.Next()) {
       compacts_[pos++] = compactor.Compact(s, aiter.Value());
     }
-<<<<<<< HEAD
-    if ((compactor.Size() != -1) && ((pos - fpos) != (size_t)compactor.Size())) {
-=======
     if ((compactor.Size() != -1) && (pos != fpos + compactor.Size())) {
->>>>>>> 0ff1a7b5
       FSTERROR() << "DefaultCompactStore: Compactor incompatible with FST";
       error_ = true;
       return;
