--- conflicted
+++ resolved
@@ -273,19 +273,7 @@
 template <class Element, class Unsigned>
 template <class Arc, class ArcCompactor>
 DefaultCompactStore<Element, Unsigned>::DefaultCompactStore(
-<<<<<<< HEAD
-    const Fst<Arc> &fst, const Compactor &compactor)
-    : states_(nullptr),
-      compacts_(nullptr),
-      nstates_(0),
-      ncompacts_(0),
-      narcs_(0),
-      start_(kNoStateId),
-      error_(false) {
-  using Label = typename Arc::Label;
-=======
     const Fst<Arc> &fst, const ArcCompactor &arc_compactor) {
->>>>>>> 9d69836d
   using StateId = typename Arc::StateId;
   using Weight = typename Arc::Weight;
   start_ = fst.Start();
@@ -324,19 +312,8 @@
     fpos = pos;
     if (arc_compactor.Size() == -1) states_[s] = pos;
     if (fst.Final(s) != Weight::Zero()) {
-<<<<<<< HEAD
-      compacts_[pos++]
-	= compactor.Compact(s
-			    , Arc(static_cast<Label>(kNoLabel)
-				  , static_cast<Label>(kNoLabel)
-				  , fst.Final(s)
-				  , kNoStateId
-				  )
-			    );
-=======
       compacts_[pos++] = arc_compactor.Compact(
           s, Arc(kNoLabel, kNoLabel, fst.Final(s), kNoStateId));
->>>>>>> 9d69836d
     }
     for (ArcIterator<Fst<Arc>> aiter(fst, s); !aiter.Done(); aiter.Next()) {
       compacts_[pos++] = arc_compactor.Compact(s, aiter.Value());
