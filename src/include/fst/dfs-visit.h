--- conflicted
+++ resolved
@@ -93,9 +93,11 @@
 template <class FST, class Visitor, class ArcFilter>
 void DfsVisit(const FST &fst, Visitor *visitor, ArcFilter filter,
               bool access_only = false) {
+  using Arc = typename FST::Arc;
+  using StateId = typename Arc::StateId;
   visitor->InitVisit(fst);
   const auto start = fst.Start();
-  if (start == static_cast<StateId>(kNoStateId)) {
+  if (start == kNoStateId) {
     visitor->FinishVisit();
     return;
   }
@@ -124,11 +126,8 @@
     while (!state_stack.empty()) {
       auto *dfs_state = state_stack.top();
       const auto s = dfs_state->state_id;
-<<<<<<< HEAD
-      if (s != static_cast<StateId>(kNoStateId) && (size_t)s >= state_color.size()) {
-=======
-      if (s >= static_cast<typename FST::Arc::StateId>(state_color.size())) {
->>>>>>> 0ff1a7b5
+      if (s != static_cast<StateId>(kNoStateId)
+	      && s >= static_cast<typename FST::Arc::StateId>(state_color.size())) {
         nstates = s + 1;
         state_color.resize(nstates, kDfsWhite);
       }
