--- conflicted
+++ resolved
@@ -729,11 +729,6 @@
 template <class FromArc, class ToArc, class Selector>
 void RandGen(const Fst<FromArc> &ifst, MutableFst<ToArc> *ofst,
              const RandGenOptions<Selector> &opts) {
-<<<<<<< HEAD
-  using State ATTRIBUTE_UNUSED = typename ToArc::StateId;
-  using Weight ATTRIBUTE_UNUSED = typename ToArc::Weight;
-=======
->>>>>>> 0ff1a7b5
   using Sampler = ArcSampler<FromArc, Selector>;
   auto *sampler = new Sampler(ifst, opts.selector, opts.max_length);
   RandGenFstOptions<Sampler> fopts(CacheOptions(true, 0), sampler, opts.npath,
